from collections import namedtuple
from dataclasses import make_dataclass
import numpy as np
import warnings
from itertools import combinations
import scipy.stats
from scipy.optimize import shgo
from . import distributions
from ._continuous_distns import chi2, norm
from scipy.special import gamma, kv, gammaln
from . import _wilcoxon_data
<<<<<<< HEAD
import scipy.stats.stats
from functools import wraps


def _remove_nans(samples, paired):
    "Remove nans from pair or unpaired samples"
    # consider usnot copying arrays that don't contain nans
    if not paired:
        return [sample[~np.isnan(sample)] for sample in samples]
        # return [sample[~np.isnan(sample)] if contains_nan else sample
        #         for sample, contains_nan in zip(samples, contains_nans)]
    # else
    nans = np.isnan(samples[0])
    for sample in samples[1:]:
        nans = nans | np.isnan(sample)
    not_nans = ~nans
    return [sample[not_nans] for sample in samples]


def _vectorize_hypotest_factory(result_creator, default_axis=0,
                                n_samples=1, paired=False):
    def vectorize_hypotest_decorator(hypotest_fun_in):
        @wraps(hypotest_fun_in)
        def vectorize_hypotest_wrapper(*args, axis=default_axis,
                                       nan_policy='propagate', **kwds):

            # if n_samples is None, all args are samples
            n_samp = len(args) if n_samples is None else n_samples

            # split samples from other arguments
            samples = [np.atleast_1d(sample) for sample in args[:n_samp]]
            args = args[n_samp:]

            if axis is None:
                samples = [sample.ravel() for sample in samples]
                axis = 0

            # if axis is not needed, just handle nan_policy and return
            ndims = np.array([sample.ndim for sample in samples])
            if np.all(ndims <= 1):
                # Addresses nan_policy="propagate"
                if nan_policy == 'propagate':
                    return hypotest_fun_in(*samples, *args, **kwds)

                # Addresses nan_policy="raise"
                contains_nans = []
                for sample in samples:
                    contains_nan, _ = (
                        scipy.stats.stats._contains_nan(sample, nan_policy))
                    contains_nans.append(contains_nan)

                # Addresses nan_policy="omit" (doesn't get here otherwise)
                if any(contains_nans):
                    # consider passing in contains_nans
                    samples = _remove_nans(samples, paired)

                return hypotest_fun_in(*samples, *args, **kwds)

            # otherwise, concatenate all samples along axis, remembering where
            # each separate sample begins
            lengths = np.array([sample.shape[axis] for sample in samples])
            split_indices = np.cumsum(lengths)
            x = scipy.stats.stats._broadcast_concatenate(samples, axis)

            # Addresses nan_policy="raise"
            contains_nan, _ = (
                scipy.stats.stats._contains_nan(x, nan_policy))

            # Addresses nan_policy="omit"
            # Assumes nan_policy="propagate" is handled by hypotest_fun_in
            def hypotest_fun(x):
                samples = np.split(x, split_indices)[:n_samp]
                if nan_policy == 'omit' and contains_nan:
                    samples = _remove_nans(samples, paired)
                return hypotest_fun_in(*samples, *args, **kwds)

            if np.all(ndims == 1) is None:
                return hypotest_fun(x)
            else:
                x = np.moveaxis(x, axis, -1)  # needed by result_creator
                res = np.apply_along_axis(hypotest_fun, axis=-1, arr=x)
                return result_creator(res)

        return vectorize_hypotest_wrapper
    return vectorize_hypotest_decorator

=======
>>>>>>> 8726518b

Epps_Singleton_2sampResult = namedtuple('Epps_Singleton_2sampResult',
                                        ('statistic', 'pvalue'))


@_vectorize_hypotest_factory(
    result_creator=lambda res: Epps_Singleton_2sampResult(res[..., 0],
                                                          res[..., 1]),
    n_samples=2)
def epps_singleton_2samp(x, y, t=(0.4, 0.8)):
    """
    Compute the Epps-Singleton (ES) test statistic.

    Test the null hypothesis that two samples have the same underlying
    probability distribution.

    Parameters
    ----------
    x, y : array-like
        The two samples of observations to be tested. Input must not have more
        than one dimension. Samples can have different lengths.
    t : array-like, optional
        The points (t1, ..., tn) where the empirical characteristic function is
        to be evaluated. It should be positive distinct numbers. The default
        value (0.4, 0.8) is proposed in [1]_. Input must not have more than
        one dimension.

    Returns
    -------
    statistic : float
        The test statistic.
    pvalue : float
        The associated p-value based on the asymptotic chi2-distribution.

    See Also
    --------
    ks_2samp, anderson_ksamp

    Notes
    -----
    Testing whether two samples are generated by the same underlying
    distribution is a classical question in statistics. A widely used test is
    the Kolmogorov-Smirnov (KS) test which relies on the empirical
    distribution function. Epps and Singleton introduce a test based on the
    empirical characteristic function in [1]_.

    One advantage of the ES test compared to the KS test is that is does
    not assume a continuous distribution. In [1]_, the authors conclude
    that the test also has a higher power than the KS test in many
    examples. They recommend the use of the ES test for discrete samples as
    well as continuous samples with at least 25 observations each, whereas
    `anderson_ksamp` is recommended for smaller sample sizes in the
    continuous case.

    The p-value is computed from the asymptotic distribution of the test
    statistic which follows a `chi2` distribution. If the sample size of both
    `x` and `y` is below 25, the small sample correction proposed in [1]_ is
    applied to the test statistic.

    The default values of `t` are determined in [1]_ by considering
    various distributions and finding good values that lead to a high power
    of the test in general. Table III in [1]_ gives the optimal values for
    the distributions tested in that study. The values of `t` are scaled by
    the semi-interquartile range in the implementation, see [1]_.

    References
    ----------
    .. [1] T. W. Epps and K. J. Singleton, "An omnibus test for the two-sample
       problem using the empirical characteristic function", Journal of
       Statistical Computation and Simulation 26, p. 177--203, 1986.

    .. [2] S. J. Goerg and J. Kaiser, "Nonparametric testing of distributions
       - the Epps-Singleton two-sample test using the empirical characteristic
       function", The Stata Journal 9(3), p. 454--465, 2009.

    """

    x, y, t = np.asarray(x), np.asarray(y), np.asarray(t)
    # check if x and y are valid inputs
    if x.ndim > 1:
        raise ValueError('x must be 1d, but x.ndim equals {}.'.format(x.ndim))
    if y.ndim > 1:
        raise ValueError('y must be 1d, but y.ndim equals {}.'.format(y.ndim))
    nx, ny = len(x), len(y)
    if (nx < 5) or (ny < 5):
        raise ValueError('x and y should have at least 5 elements, but len(x) '
                         '= {} and len(y) = {}.'.format(nx, ny))
    if not np.isfinite(x).all():
        raise ValueError('x must not contain nonfinite values.')
    if not np.isfinite(y).all():
        raise ValueError('y must not contain nonfinite values.')
    n = nx + ny

    # check if t is valid
    if t.ndim > 1:
        raise ValueError('t must be 1d, but t.ndim equals {}.'.format(t.ndim))
    if np.less_equal(t, 0).any():
        raise ValueError('t must contain positive elements only.')

    # rescale t with semi-iqr as proposed in [1]; import iqr here to avoid
    # circular import
    from scipy.stats import iqr
    sigma = iqr(np.hstack((x, y))) / 2
    ts = np.reshape(t, (-1, 1)) / sigma

    # covariance estimation of ES test
    gx = np.vstack((np.cos(ts*x), np.sin(ts*x))).T  # shape = (nx, 2*len(t))
    gy = np.vstack((np.cos(ts*y), np.sin(ts*y))).T
    cov_x = np.cov(gx.T, bias=True)  # the test uses biased cov-estimate
    cov_y = np.cov(gy.T, bias=True)
    est_cov = (n/nx)*cov_x + (n/ny)*cov_y
    est_cov_inv = np.linalg.pinv(est_cov)
    r = np.linalg.matrix_rank(est_cov_inv)
    if r < 2*len(t):
        warnings.warn('Estimated covariance matrix does not have full rank. '
                      'This indicates a bad choice of the input t and the '
                      'test might not be consistent.')  # see p. 183 in [1]_

    # compute test statistic w distributed asympt. as chisquare with df=r
    g_diff = np.mean(gx, axis=0) - np.mean(gy, axis=0)
    w = n*np.dot(g_diff.T, np.dot(est_cov_inv, g_diff))

    # apply small-sample correction
    if (max(nx, ny) < 25):
        corr = 1.0/(1.0 + n**(-0.45) + 10.1*(nx**(-1.7) + ny**(-1.7)))
        w = corr * w

    p = chi2.sf(w, r)

    return Epps_Singleton_2sampResult(w, p)


class CramerVonMisesResult:
    def __init__(self, statistic, pvalue):
        self.statistic = statistic
        self.pvalue = pvalue

    def __repr__(self):
        return (f"{self.__class__.__name__}(statistic={self.statistic}, "
                f"pvalue={self.pvalue})")


def _psi1_mod(x):
    """
    psi1 is defined in equation 1.10 in Csorgo, S. and Faraway, J. (1996).
    This implements a modified version by excluding the term V(x) / 12
    (here: _cdf_cvm_inf(x) / 12) to avoid evaluating _cdf_cvm_inf(x)
    twice in _cdf_cvm.

    Implementation based on MAPLE code of Julian Faraway and R code of the
    function pCvM in the package goftest (v1.1.1), permission granted
    by Adrian Baddeley. Main difference in the implementation: the code
    here keeps adding terms of the series until the terms are small enough.
    """

    def _ed2(y):
        z = y**2 / 4
        b = kv(1/4, z) + kv(3/4, z)
        return np.exp(-z) * (y/2)**(3/2) * b / np.sqrt(np.pi)

    def _ed3(y):
        z = y**2 / 4
        c = np.exp(-z) / np.sqrt(np.pi)
        return c * (y/2)**(5/2) * (2*kv(1/4, z) + 3*kv(3/4, z) - kv(5/4, z))

    def _Ak(k, x):
        m = 2*k + 1
        sx = 2 * np.sqrt(x)
        y1 = x**(3/4)
        y2 = x**(5/4)

        e1 = m * gamma(k + 1/2) * _ed2((4 * k + 3)/sx) / (9 * y1)
        e2 = gamma(k + 1/2) * _ed3((4 * k + 1) / sx) / (72 * y2)
        e3 = 2 * (m + 2) * gamma(k + 3/2) * _ed3((4 * k + 5) / sx) / (12 * y2)
        e4 = 7 * m * gamma(k + 1/2) * _ed2((4 * k + 1) / sx) / (144 * y1)
        e5 = 7 * m * gamma(k + 1/2) * _ed2((4 * k + 5) / sx) / (144 * y1)

        return e1 + e2 + e3 + e4 + e5

    x = np.asarray(x)
    tot = np.zeros_like(x, dtype='float')
    cond = np.ones_like(x, dtype='bool')
    k = 0
    while np.any(cond):
        z = -_Ak(k, x[cond]) / (np.pi * gamma(k + 1))
        tot[cond] = tot[cond] + z
        cond[cond] = np.abs(z) >= 1e-7
        k += 1

    return tot


def _cdf_cvm_inf(x):
    """
    Calculate the cdf of the Cramér-von Mises statistic (infinite sample size).

    See equation 1.2 in Csorgo, S. and Faraway, J. (1996).

    Implementation based on MAPLE code of Julian Faraway and R code of the
    function pCvM in the package goftest (v1.1.1), permission granted
    by Adrian Baddeley. Main difference in the implementation: the code
    here keeps adding terms of the series until the terms are small enough.

    The function is not expected to be accurate for large values of x, say
    x > 4, when the cdf is very close to 1.
    """
    x = np.asarray(x)

    def term(x, k):
        # this expression can be found in [2], second line of (1.3)
        u = np.exp(gammaln(k + 0.5) - gammaln(k+1)) / (np.pi**1.5 * np.sqrt(x))
        y = 4*k + 1
        q = y**2 / (16*x)
        b = kv(0.25, q)
        return u * np.sqrt(y) * np.exp(-q) * b

    tot = np.zeros_like(x, dtype='float')
    cond = np.ones_like(x, dtype='bool')
    k = 0
    while np.any(cond):
        z = term(x[cond], k)
        tot[cond] = tot[cond] + z
        cond[cond] = np.abs(z) >= 1e-7
        k += 1

    return tot


def _cdf_cvm(x, n=None):
    """
    Calculate the cdf of the Cramér-von Mises statistic for a finite sample
    size n. If N is None, use the asymptotic cdf (n=inf)

    See equation 1.8 in Csorgo, S. and Faraway, J. (1996) for finite samples,
    1.2 for the asymptotic cdf.

    The function is not expected to be accurate for large values of x, say
    x > 2, when the cdf is very close to 1 and it might return values > 1
    in that case, e.g. _cdf_cvm(2.0, 12) = 1.0000027556716846.
    """
    x = np.asarray(x)
    if n is None:
        y = _cdf_cvm_inf(x)
    else:
        # support of the test statistic is [12/n, n/3], see 1.1 in [2]
        y = np.zeros_like(x, dtype='float')
        sup = (1./(12*n) < x) & (x < n/3.)
        # note: _psi1_mod does not include the term _cdf_cvm_inf(x) / 12
        # therefore, we need to add it here
        y[sup] = _cdf_cvm_inf(x[sup]) * (1 + 1./(12*n)) + _psi1_mod(x[sup]) / n
        y[x >= n/3] = 1

    if y.ndim == 0:
        return y[()]
    return y


def _cvm_result_creator(res):
    try:
        stat = np.vectorize(lambda res_i: res_i.statistic)(res)
        p = np.vectorize(lambda res_i: res_i.pvalue)(res)
        return CramerVonMisesResult(stat, p)
    except TypeError:
        return res


@_vectorize_hypotest_factory(result_creator=_cvm_result_creator, n_samples=1)
def cramervonmises(rvs, cdf, args=()):
    """
    Perform the one-sample Cramér-von Mises test for goodness of fit.

    This performs a test of the goodness of fit of a cumulative distribution
    function (cdf) :math:`F` compared to the empirical distribution function
    :math:`F_n` of observed random variates :math:`X_1, ..., X_n` that are
    assumed to be independent and identically distributed ([1]_).
    The null hypothesis is that the :math:`X_i` have cumulative distribution
    :math:`F`.

    Parameters
    ----------
    rvs : array_like
        A 1-D array of observed values of the random variables :math:`X_i`.
    cdf : str or callable
        The cumulative distribution function :math:`F` to test the
        observations against. If a string, it should be the name of a
        distribution in `scipy.stats`. If a callable, that callable is used
        to calculate the cdf: ``cdf(x, *args) -> float``.
    args : tuple, optional
        Distribution parameters. These are assumed to be known; see Notes.

    Returns
    -------
    res : object with attributes
        statistic : float
            Cramér-von Mises statistic.
        pvalue : float
            The p-value.

    See Also
    --------
    kstest, cramervonmises_2samp

    Notes
    -----
    .. versionadded:: 1.6.0

    The p-value relies on the approximation given by equation 1.8 in [2]_.
    It is important to keep in mind that the p-value is only accurate if
    one tests a simple hypothesis, i.e. the parameters of the reference
    distribution are known. If the parameters are estimated from the data
    (composite hypothesis), the computed p-value is not reliable.

    References
    ----------
    .. [1] Cramér-von Mises criterion, Wikipedia,
           https://en.wikipedia.org/wiki/Cram%C3%A9r%E2%80%93von_Mises_criterion
    .. [2] Csorgo, S. and Faraway, J. (1996). The Exact and Asymptotic
           Distribution of Cramér-von Mises Statistics. Journal of the
           Royal Statistical Society, pp. 221-234.

    Examples
    --------

    Suppose we wish to test whether data generated by ``scipy.stats.norm.rvs``
    were, in fact, drawn from the standard normal distribution. We choose a
    significance level of alpha=0.05.

    >>> from scipy import stats
    >>> np.random.seed(626)
    >>> x = stats.norm.rvs(size=500)
    >>> res = stats.cramervonmises(x, 'norm')
    >>> res.statistic, res.pvalue
    (0.06342154705518796, 0.792680516270629)

    The p-value 0.79 exceeds our chosen significance level, so we do not
    reject the null hypothesis that the observed sample is drawn from the
    standard normal distribution.

    Now suppose we wish to check whether the same samples shifted by 2.1 is
    consistent with being drawn from a normal distribution with a mean of 2.

    >>> y = x + 2.1
    >>> res = stats.cramervonmises(y, 'norm', args=(2,))
    >>> res.statistic, res.pvalue
    (0.4798693195559657, 0.044782228803623814)

    Here we have used the `args` keyword to specify the mean (``loc``)
    of the normal distribution to test the data against. This is equivalent
    to the following, in which we create a frozen normal distribution with
    mean 2.1, then pass its ``cdf`` method as an argument.

    >>> frozen_dist = stats.norm(loc=2)
    >>> res = stats.cramervonmises(y, frozen_dist.cdf)
    >>> res.statistic, res.pvalue
    (0.4798693195559657, 0.044782228803623814)

    In either case, we would reject the null hypothesis that the observed
    sample is drawn from a normal distribution with a mean of 2 (and default
    variance of 1) because the p-value 0.04 is less than our chosen
    significance level.

    """
    if isinstance(cdf, str):
        cdf = getattr(distributions, cdf).cdf

    vals = np.sort(np.asarray(rvs))

    if vals.size <= 1:
        raise ValueError('The sample must contain at least two observations.')
    if vals.ndim > 1:
        raise ValueError('The sample must be one-dimensional.')

    n = len(vals)
    cdfvals = cdf(vals, *args)

    u = (2*np.arange(1, n+1) - 1)/(2*n)
    w = 1/(12*n) + np.sum((u - cdfvals)**2)

    # avoid small negative values that can occur due to the approximation
    p = max(0, 1. - _cdf_cvm(w, n))

    return CramerVonMisesResult(statistic=w, pvalue=p)


def _get_wilcoxon_distr(n):
    """
    Distribution of counts of the Wilcoxon ranksum statistic r_plus (sum of
    ranks of positive differences).
    Returns an array with the counts/frequencies of all the possible ranks
    r = 0, ..., n*(n+1)/2
    """
    cnt = _wilcoxon_data.COUNTS.get(n)

    if cnt is None:
        raise ValueError("The exact distribution of the Wilcoxon test "
                         "statistic is not implemented for n={}".format(n))

    return np.array(cnt, dtype=int)


def _Aij(A, i, j):
    """Sum of upper-left and lower right blocks of contingency table"""
    # See [2] bottom of page 309
    return A[:i, :j].sum() + A[i+1:, j+1:].sum()


def _Dij(A, i, j):
    """Sum of lower-left and upper-right blocks of contingency table"""
    # See [2] bottom of page 309
    return A[i+1:, :j].sum() + A[:i, j+1:].sum()


def _P(A):
    """Twice the number of concordant pairs, excluding ties."""
    # See [2] bottom of page 309
    m, n = A.shape
    count = 0
    for i in range(m):
        for j in range(n):
            count += A[i, j]*_Aij(A, i, j)
    return count


def _Q(A):
    """Twice the number of discordant pairs, excluding ties."""
    # See [2] bottom of page 309
    m, n = A.shape
    count = 0
    for i in range(m):
        for j in range(n):
            count += A[i, j]*_Dij(A, i, j)
    return count


def _a_ij_Aij_Dij2(A):
    """A term that appears in the ASE of Kendall's tau and Somers' D"""
    # See [2] section 4: Modified ASEs to test the null hypothesis...
    m, n = A.shape
    count = 0
    for i in range(m):
        for j in range(n):
            count += A[i, j]*(_Aij(A, i, j) - _Dij(A, i, j))**2
    return count


def _tau_b(A):
    """Calculate Kendall's tau-b and p-value from contingency table"""
    # See [2] 2.2 and 4.2

    # contingency table must be truly 2D
    if A.shape[0] == 1 or A.shape[1] == 1:
        return np.nan, np.nan

    NA = A.sum()
    PA = _P(A)
    QA = _Q(A)
    Sri2 = (A.sum(axis=1)**2).sum()
    Scj2 = (A.sum(axis=0)**2).sum()
    denominator = (NA**2 - Sri2)*(NA**2 - Scj2)

    tau = (PA-QA)/(denominator)**0.5

    numerator = 4*(_a_ij_Aij_Dij2(A) - (PA - QA)**2 / NA)
    s02_tau_b = numerator/denominator
    if s02_tau_b == 0:  # Avoid divide by zero
        return tau, 0
    Z = tau/s02_tau_b**0.5
    p = 2*norm.sf(abs(Z))  # 2-sided p-value

    return tau, p


def _somers_d(A):
    """Calculate Somers' D and p-value from contingency table"""
    # See [3] page 1740

    # contingency table must be truly 2D
    if A.shape[0] <= 1 or A.shape[1] <= 1:
        return np.nan, np.nan

    NA = A.sum()
    NA2 = NA**2
    PA = _P(A)
    QA = _Q(A)
    Sri2 = (A.sum(axis=1)**2).sum()

    d = (PA - QA)/(NA2 - Sri2)

    S = _a_ij_Aij_Dij2(A) - (PA-QA)**2/NA
    if S == 0:  # Avoid divide by zero
        return d, 0
    Z = (PA - QA)/(4*(S))**0.5
    p = 2*norm.sf(abs(Z))  # 2-sided p-value

    return d, p


SomersDResult = make_dataclass("SomersDResult",
                               ("statistic", "pvalue", "table"))


def somersd(x, y=None):
    r"""
    Calculates Somers' D, an asymmetric measure of ordinal association

    Like Kendall's :math:`\tau`, Somers' :math:`D` is a measure of the
    correspondence between two rankings. Both statistics consider the
    difference between the number of concordant and discordant pairs in two
    rankings :math:`X` and :math:`Y`, and both are normalized such that values
    close  to 1 indicate strong agreement and values close to -1 indicate
    strong disagreement. They differ in how they are normalized. To show the
    relationship, Somers' :math:`D` can be defined in terms of Kendall's
    :math:`\tau_a`:

    .. math::
        D(Y|X) = \frac{\tau_a(X, Y)}{\tau_a(X, X)}

    Suppose the first ranking :math:`X` has :math:`r` distinct ranks and the
    second ranking :math:`Y` has :math:`s` distinct ranks. These two lists of
    :math:`n` rankings can also be viewed as an :math:`r \times s` contingency
    table in which element :math:`i, j` is the number of rank pairs with rank
    :math:`i` in ranking :math:`X` and rank :math:`j` in ranking :math:`Y`.
    Accordingly, `somersd` also allows the input data to be supplied as a
    single, 2D contingency table instead of as two separate, 1D rankings.

    Note that the definition of Somers' :math:`D` is asymmetric: in general,
    :math:`D(Y|X) \neq D(X|Y)`. ``somersd(x, y)`` calculates Somers'
    :math:`D(Y|X)`: the "row" variable :math:`X` is treated as an independent
    variable, and the "column" variable :math:`Y` is dependent. For Somers'
    :math:`D(X|Y)`, swap the input lists or transpose the input table.

    Parameters
    ----------
    x: array_like
        1D array of rankings, treated as the (row) independent variable.
        Alternatively, a 2D contingency table.
    y: array_like
        If `x` is a 1D array of rankings, `y` is a 1D array of rankings of the
        same length, treated as the (column) dependent variable.
        If `x` is 2D, `y` is ignored.

    Returns
    -------
    res : SomersDResult
        A `SomersDResult` object with the following fields:

            correlation : float
               The Somers' :math:`D` statistic.
            pvalue : float
               The two-sided p-value for a hypothesis test whose null
               hypothesis is an absence of association, :math:`D=0`.
               See notes for more information.
            table : 2D array
               The contingency table formed from rankings `x` and `y` (or the
               provided contingency table, if `x` is a 2D array)

    See Also
    --------
    kendalltau : Calculates Kendall's tau, another correlation measure.
    weightedtau : Computes a weighted version of Kendall's tau.
    spearmanr : Calculates a Spearman rank-order correlation coefficient.
    pearsonr : Calculates a Pearson correlation coefficient.

    Notes
    -----
    This function follows the contingency table approach of [2]_ and
    [3]_. *p*-values are computed based on an asymptotic approximation of
    the test statistic distribution under the null hypothesis :math:`D=0`.

    Theoretically, hypothesis tests based on Kendall's :math:`tau` and Somers'
    :math:`D` should be identical.
    However, the *p*-values returned by `kendalltau` are based
    on the null hypothesis of *independence* between :math:`X` and :math:`Y`
    (i.e. the population from which pairs in :math:`X` and :math:`Y` are
    sampled contains equal numbers of all possible pairs), which is more
    specific than the null hypothesis :math:`D=0` used here. If the null
    hypothesis of independence is desired, it is acceptable to use the
    *p*-value returned by `kendalltau` with the statistic returned by
    `somersd` and vice versa. For more information, see [2]_.

    Contingency tables are formatted according to the convention used by
    SAS and R: the first ranking supplied (``x``) is the "row" variable, and
    the second ranking supplied (``y``) is the "column" variable. This is
    opposite the convention of Somers' original paper [1]_.

    References
    ----------
    .. [1] Robert H. Somers, "A New Asymmetric Measure of Association for
           Ordinal Variables", *American Sociological Review*, Vol. 27, No. 6,
           pp. 799--811, 1962.

    .. [2] Morton B. Brown and Jacqueline K. Benedetti, "Sampling Behavior of
           Tests for Correlation in Two-Way Contingency Tables", *Journal of
           the American Statistical Association* Vol. 72, No. 358, pp.
           309--315, 1977.

    .. [3] SAS Institute, Inc., "The FREQ Procedure (Book Excerpt)",
           *SAS/STAT 9.2 User's Guide, Second Edition*, SAS Publishing, 2009.

    .. [4] Laerd Statistics, "Somers' d using SPSS Statistics", *SPSS
           Statistics Tutorials and Statistical Guides*,
           https://statistics.laerd.com/spss-tutorials/somers-d-using-spss-statistics.php,
           Accessed July 31, 2020.

    Examples
    --------
    We calculate Somers' D for the example given in [4]_, in which a hotel
    chain owner seeks to determine the association between hotel room
    cleanliness and customer satisfaction. The independent variable, hotel
    room cleanliness, is ranked on an ordinal scale: "below average (1)",
    "average (2)", or "above average (3)". The dependent variable, customer
    satisfaction, is ranked on a second scale: "very dissatisfied (1)",
    "moderately dissatisfied (2)", "neither dissatisfied nor satisfied (3)",
    "moderately satisfied (4)", or "very satisfied (5)". 189 customers
    respond to the survey, and the results are cast into a contingency table
    with the hotel room cleanliness as the "row" variable and customer
    satisfaction as the "column" variable.

    +-----+-----+-----+-----+-----+-----+
    |     | (1) | (2) | (3) | (4) | (5) |
    +=====+=====+=====+=====+=====+=====+
    | (1) | 27  | 25  | 14  | 7   | 0   |
    +-----+-----+-----+-----+-----+-----+
    | (2) | 7   | 14  | 18  | 35  | 12  |
    +-----+-----+-----+-----+-----+-----+
    | (3) | 1   | 3   | 2   | 7   | 17  |
    +-----+-----+-----+-----+-----+-----+

    For example, 27 customers assigned their room a cleanliness ranking of
    "below average (1)" and a corresponding satisfaction of "very
    dissatisfied (1)". We perform the analysis as follows.

    >>> from scipy.stats import somersd
    >>> table = [[27, 25, 14, 7, 0], [7, 14, 18, 35, 12], [1, 3, 2, 7, 17]]
    >>> res = somersd(table)
    >>> res.statistic
    0.6032766111513396
    >>> res.pvalue
    1.0007091191074533e-27

    The value of the Somers' D statistic is approximately 0.6, indicating
    a positive correlation between room cleanliness and customer satisfaction
    in the sample.
    The *p*-value is very small, indicating a very small probability of
    observing such an extreme value of the statistic under the null
    hypothesis that the statistic of the entire population (from which
    our sample of 189 customers is drawn) is zero. This supports the
    alternative hypothesis that the true value of Somers' D for the population
    is nonzero.
    """
    x, y = np.array(x), np.array(y)
    if x.ndim == 1:
        if x.size != y.size:
            raise ValueError("Rankings must be of equal length.")
        table = scipy.stats.contingency.crosstab(x, y)[1]
    elif x.ndim == 2:
        if np.any(x < 0):
            raise ValueError("All elements of the contingency table must be "
                             "non-negative.")
        if np.any(x != x.astype(int)):
            raise ValueError("All elements of the contingency table must be "
                             "integer.")
        if x.nonzero()[0].size < 2:
            raise ValueError("At least two elements of the contingency table "
                             "must be nonzero.")
        table = x
    else:
        raise ValueError("x must be either a 1D or 2D array")
    d, p = _somers_d(table)
    return SomersDResult(d, p, table)


<<<<<<< HEAD
=======
def _compute_log_combinations(n):
    """Compute all log combination of C(n, k)"""
    gammaln_arr = gammaln(np.arange(n + 1) + 1)
    return gammaln(n + 1) - gammaln_arr - gammaln_arr[::-1]


BarnardExactResult = make_dataclass(
    "BarnardExactResult", [("statistic", float), ("pvalue", float)]
)


def barnard_exact(table, alternative="two-sided", pooled=True, n=32):
    r"""Perform a Barnard exact test on a 2x2 contingency table.

    Parameters
    ----------
    table : array_like of ints
        A 2x2 contingency table.  Elements should be non-negative integers.

    alternative : {'two-sided', 'less', 'greater'}, optional
        Defines the null and alternative hypotheses. Default is 'two-sided'.
        Please see explanations in the Notes section below.

    pooled : bool, optional
        Whether to compute score statistic with pooled variance (as in
        Student's t-test, for example) or unpooled variance (as in Welch's
        t-test). Default is ``True``.

    n : int, optional
        Number of sampling points used in the construction of the sampling
        method. Note that this argument must be a power of two since we are
        using `scipy.stats.qmc.Sobol`.
        Default is 32. Must be positive. In most cases, 32 points is
        enough to reach good precision. More points comes at performance cost.

    Returns
    -------
    ber : BarnardExactResult
        A result object with the following attributes.

        statistic : float
            The Wald statistic with pooled or unpooled variance, depending
            on the user choice of `pooled`.

        pvalue : float
            The probability of obtaining a test statistic at least as extreme
            as the one observed under the null hypothesis.

    See Also
    --------
    chi2_contingency : Chi-square test of independence of variables in a
        contingency table.
    fisher_exact : Fisher exact test on a 2x2 contingency table.

    Notes
    -----
    Barnard's test is an exact test used in the analysis of contingency
    tables. It examines the association of two categorical variables, and
    is a more powerful alternative than Fisher's exact test
    for 2x2 contingency tables.

    Let's define :math:`X_0` a 2x2 matrix representing the observed sample,
    where each column stores the binomial experiment, as in the example
    below. Let's also define :math:`p_1, p_2` the theoretical binomial
    probabilities for  :math:`x_{11}` and :math:`x_{12}`. When using
    Barnard exact test, we can assert three different null hypotheses :

    - :math:`H_0 : p_1 \geq p_2` versus :math:`H_1 : p_1 < p_2`,
      with `alternative` = "less"

    - :math:`H_0 : p_1 \leq p_2` versus :math:`H_1 : p_1 > p_2`,
      with `alternative` = "greater"

    - :math:`H_0 : p_1 = p_2` versus :math:`H_1 : p_1 \neq p_2`,
      with `alternative` = "two-sided" (default one)

    In order to compute Barnard's exact test, we are using the Wald
    statistic [3]_ with pooled or unpooled variance.
    Under the default assumption that both variances are equal
    (``pooled = True``), the statistic is computed as:

    .. math::

        T(X) = \frac{
            \hat{p}_1 - \hat{p}_2
        }{
            \sqrt{
                \hat{p}(1 - \hat{p})
                (\frac{1}{c_1} +
                \frac{1}{c_2})
            }
        }

    with :math:`\hat{p}_1, \hat{p}_2` and :math:`\hat{p}` the estimator of
    :math:`p_1, p_2` and :math:`p`, the latter being the combined probability,
    given the assumption that :math:`p_1 = p_2`.

    If this assumption is invalid (``pooled = False``), the statistic is:

    .. math::

        T(X) = \frac{
            \hat{p}_1 - \hat{p}_2
        }{
            \sqrt{
                \frac{\hat{p}_1 (1 - \hat{p}_1)}{c_1} +
                \frac{\hat{p}_2 (1 - \hat{p}_2)}{c_2}
            }
        }

    The p-value is then computed as:

    .. math::

        \sum
            \binom{c_1}{x_{11}}
            \binom{c_2}{x_{12}}
            \pi^{x_{11} + x_{12}}
            (1 - \pi)^{t - x_{11} - x_{12}}

    where the sum is over all  2x2 contingency tables :math:`X` such that:
    * :math:`T(X) \leq T(X_0)` when `alternative` = "less",
    * :math:`T(X) \geq T(X_0)` when `alternative` = "greater", or
    * :math:`T(X) \geq |T(X_0)|` when `alternative` = "two-sided".
    Above, :math:`c_1, c_2` are the sum of the columns 1 and 2,
    and :math:`t` the total (sum of the 4 sample's element).

    The returned p-value is the maximum p-value taken over the nuisance
    parameter :math:`\pi`, where :math:`0 \leq \pi \leq 1`.

    This function's complexity is :math:`O(n c_1 c_2)`, where `n` is the
    number of sample points.

    References
    ----------
    .. [1] Barnard, G. A. "Significance Tests for 2x2 Tables". *Biometrika*.
           34.1/2 (1947): 123-138. :doi:`dpgkg3`

    .. [2] Mehta, Cyrus R., and Pralay Senchaudhuri. "Conditional versus
           unconditional exact tests for comparing two binomials."
           *Cytel Software Corporation* 675 (2003): 1-5.

    .. [3] "Wald Test". *Wikipedia*. https://en.wikipedia.org/wiki/Wald_test

    Examples
    --------
    An example use of Barnard's test is presented in [2]_.

        Consider the following example of a vaccine efficacy study
        (Chan, 1998). In a randomized clinical trial of 30 subjects, 15 were
        inoculated with a recombinant DNA influenza vaccine and the 15 were
        inoculated with a placebo. Twelve of the 15 subjects in the placebo
        group (80%) eventually became infected with influenza whereas for the
        vaccine group, only 7 of the 15 subjects (47%) became infected. The
        data are tabulated as a 2 x 2 table::

                Vaccine  Placebo
            Yes     7        12
            No      8        3

    When working with statistical hypothesis testing, we usually use a
    threshold probability or significance level upon which we decide
    to reject the null hypothesis :math:`H_0`. Suppose we choose the common
    significance level of 5%.

    Our alternative hypothesis is that the vaccine will lower the chance of
    becoming infected with the virus; that is, the probability :math:`p_1` of
    catching the virus with the vaccine will be *less than* the probability
    :math:`p_2` of catching the virus without the vaccine.  Therefore, we call
    `barnard_exact` with the ``alternative="less"`` option:

    >>> import scipy.stats as stats
    >>> res = stats.barnard_exact([[7, 12], [8, 3]], alternative="less")
    >>> res.statistic
    -1.894...
    >>> res.pvalue
    0.03407...

    Under the null hypothesis that the vaccine will not lower the chance of
    becoming infected, the probability of obtaining test results at least as
    extreme as the observed data is approximately 3.4%. Since this p-value is
    less than our chosen significance level, we have evidence to reject
    :math:`H_0` in favor of the alternative.

    Suppose we had used Fisher's exact test instead:

    >>> _, pvalue = stats.fisher_exact([[7, 12], [8, 3]], alternative="less")
    >>> pvalue
    0.0640...

    With the same threshold significance of 5%, we would not have been able
    to reject the null hypothesis in favor of the alternative. As stated in
    [2]_, Barnard's test is uniformly more powerful than Fisher's exact test
    because Barnard's test does not condition on any margin. Fisher's test
    should only be used when both sets of marginals are fixed.

    """
    if n <= 0:
        raise ValueError(
            "Number of points `n` must be strictly positive, "
            f"found {n!r}"
        )

    table = np.asarray(table, dtype=np.int64)

    if not table.shape == (2, 2):
        raise ValueError("The input `table` must be of shape (2, 2).")

    if np.any(table < 0):
        raise ValueError("All values in `table` must be nonnegative.")

    if 0 in table.sum(axis=0):
        # If both values in column are zero, the p-value is 1 and
        # the score's statistic is NaN.
        return BarnardExactResult(np.nan, 1.0)

    total_col_1, total_col_2 = table.sum(axis=0)

    x1 = np.arange(total_col_1 + 1, dtype=np.int64).reshape(-1, 1)
    x2 = np.arange(total_col_2 + 1, dtype=np.int64).reshape(1, -1)

    # We need to calculate the wald statistics for each combination of x1 and
    # x2.
    p1, p2 = x1 / total_col_1, x2 / total_col_2

    if pooled:
        p = (x1 + x2) / (total_col_1 + total_col_2)
        variances = p * (1 - p) * (1 / total_col_1 + 1 / total_col_2)
    else:
        variances = p1 * (1 - p1) / total_col_1 + p2 * (1 - p2) / total_col_2

    # To avoid warning when dividing by 0
    with np.errstate(divide="ignore", invalid="ignore"):
        wald_statistic = np.divide((p1 - p2), np.sqrt(variances))

    wald_statistic[p1 == p2] = 0  # Removing NaN values

    wald_stat_obs = wald_statistic[table[0, 0], table[0, 1]]

    if alternative == "two-sided":
        index_arr = np.abs(wald_statistic) >= abs(wald_stat_obs)
    elif alternative == "less":
        index_arr = wald_statistic <= wald_stat_obs
    elif alternative == "greater":
        index_arr = wald_statistic >= wald_stat_obs
    else:
        msg = (
            "`alternative` should be one of {'two-sided', 'less', 'greater'},"
            f" found {alternative!r}"
        )
        raise ValueError(msg)

    x1_sum_x2 = x1 + x2

    x1_log_comb = _compute_log_combinations(total_col_1)
    x2_log_comb = _compute_log_combinations(total_col_2)
    x1_sum_x2_log_comb = x1_log_comb[x1] + x2_log_comb[x2]

    result = shgo(
        _get_binomial_log_p_value_with_nuisance_param,
        args=(x1_sum_x2, x1_sum_x2_log_comb, index_arr),
        bounds=((0, 1),),
        n=n,  # Need to be a power of two since it is used by sobol
        sampling_method="sobol",
    )

    # result.fun is the negative log pvalue and therefore needs to be
    # changed before return
    p_value = np.clip(np.exp(-result.fun), a_min=0, a_max=1)
    return BarnardExactResult(wald_stat_obs, p_value)


def _get_binomial_log_p_value_with_nuisance_param(
    nuisance_param, x1_sum_x2, x1_sum_x2_log_comb, index_arr
):
    r"""
    Compute the log pvalue in respect of a nuisance parameter considering
    a 2x2 sample space.

    Parameters
    ----------
    nuisance_param : float
        nuisance parameter used in the computation of the maximisation of
        the p-value. Must be between 0 and 1

    x1_sum_x2 : ndarray
        Sum of x1 and x2 inside barnard_exact

    x1_sum_x2_log_comb : ndarray
        sum of the log combination of x1 and x2

    index_arr : ndarray of boolean

    Returns
    -------
    p_value : float
        Return the maximum p-value considering every nuisance paramater
        between 0 and 1

    Notes
    -----

    Barnard exact test iterate over a nuisance parameter
    :math:`\pi \in [0, 1]` to find the maximum p-value. To search this
    maxima, this function return the negative log pvalue with respect to the
    nuisance parameter passed in params. This negative log p-value is then
    used in `shgo` to find the minimum negative pvalue which is our maximum
    pvalue.

    Also, to compute the different combination used in the
    p-values' computation formula, this function uses `gammaln` which is
    more tolerant for large value than `scipy.special.comb`. `gammaln` gives
    a log combination. For the little precision loss, performances are
    improved a lot.
    """
    t1, t2 = x1_sum_x2.shape
    n = t1 + t2 - 2
    with np.errstate(divide="ignore", invalid="ignore"):
        log_nuisance = np.log(
            nuisance_param,
            out=np.zeros_like(nuisance_param),
            where=nuisance_param >= 0,
        )
        log_1_minus_nuisance = np.log(
            1 - nuisance_param,
            out=np.zeros_like(nuisance_param),
            where=1 - nuisance_param >= 0,
        )

        nuisance_power_x1_x2 = log_nuisance * x1_sum_x2
        nuisance_power_x1_x2[(x1_sum_x2 == 0)[:, :]] = 0

        nuisance_power_n_minus_x1_x2 = log_1_minus_nuisance * (n - x1_sum_x2)
        nuisance_power_n_minus_x1_x2[(x1_sum_x2 == n)[:, :]] = 0

        tmp_log_values_arr = (
            x1_sum_x2_log_comb
            + nuisance_power_x1_x2
            + nuisance_power_n_minus_x1_x2
        )

    tmp_values_from_index = tmp_log_values_arr[index_arr]

    # To avoid dividing by zero in log function and getting inf value,
    # values are centered according to the max
    max_value = tmp_values_from_index.max()

    # To have better result's precision, the log pvalue is taken here.
    # Indeed, pvalue is included inside [0, 1] interval. Passing the
    # pvalue to log makes the interval a lot bigger ([-inf, 0]), and thus
    # help us to achieve better precision
    with np.errstate(divide="ignore", invalid="ignore"):
        log_probs = np.exp(tmp_values_from_index - max_value).sum()
        log_pvalue = max_value + np.log(
            log_probs,
            out=np.full_like(log_probs, -np.inf),
            where=log_probs > 0,
        )

    # Since shgo find the minima, minus log pvalue is returned
    return -log_pvalue


>>>>>>> 8726518b
def _pval_cvm_2samp_exact(s, nx, ny):
    """
    Compute the exact p-value of the Cramer-von Mises two-sample test
    for a given value s (float) of the test statistic by enumerating
    all possible combinations. nx and ny are the sizes of the samples.
    """
    z = np.arange(1, nx+ny+1)
    rangex = np.arange(1, nx+1)
    rangey = np.arange(1, ny+1)

    us = []
    # for the first sample x, select all possible combinations of
    # the ranks of the elements of x in the combined sample
    # note that the acutal values of the samples are irrelevant
    # once the ranks of the elements of x are fixed, the
    # ranks of the elements in the second sample
    # that z = 1, ..., nx+ny contains all possible ranks for a loop over all
    for c in combinations(z, nx):
        x = np.array(c)
        # the ranks of the second sample y are given by the set z - x
        # note than one needs to shift by -1 since the lowest rank is 1
        mask = np.ones(nx+ny, bool)
        mask[x-1] = False
        y = z[mask]
        # compute the statistic
        u = nx * np.sum((x - rangex)**2)
        u += ny * np.sum((y - rangey)**2)
        us.append(u)
    # compute the values of u and the frequencies
    u, cnt = np.unique(us, return_counts=True)
    return np.sum(cnt[u >= s]) / np.sum(cnt)


@_vectorize_hypotest_factory(result_creator=_cvm_result_creator, n_samples=2)
def cramervonmises_2samp(x, y, method='auto'):
    """
    Perform the two-sample Cramér-von Mises test for goodness of fit.

    This is the two-sample version of the Cramér-von Mises test ([1]_):
    for two independent samples :math:`X_1, ..., X_n` and
    :math:`Y_1, ..., Y_m`, the null hypothesis is that the samples
    come from the same (unspecified) continuous distribution.

    Parameters
    ----------
    x : array_like
        A 1-D array of observed values of the random variables :math:`X_i`.
    y : array_like
        A 1-D array of observed values of the random variables :math:`Y_i`.
    method : {'auto', 'asymptotic', 'exact'}, optional
        The method used to compute the p-value, see Notes for details.
        The default is 'auto'.

    Returns
    -------
    res : object with attributes
        statistic : float
            Cramér-von Mises statistic.
        pvalue : float
            The p-value.

    See Also
    --------
    cramervonmises, anderson_ksamp, epps_singleton_2samp, ks_2samp

    Notes
    -----
    .. versionadded:: 1.7.0

    The statistic is computed according to equation 9 in [2]_. The
    calculation of the p-value depends on the keyword `method`:

    - ``asymptotic``: The p-value is approximated by using the limiting
      distribution of the test statistic.
    - ``exact``: The exact p-value is computed by enumerating all
      possible combinations of the test statistic, see [2]_.

    The exact calculation will be very slow even for moderate sample
    sizes as the number of combinations increases rapidly with the
    size of the samples. If ``method=='auto'``, the exact approach
    is used if both samples contain less than 10 observations,
    otherwise the asymptotic distribution is used.

    If the underlying distribution is not continuous, the p-value is likely to
    be conservative (Section 6.2 in [3]_). When ranking the data to compute
    the test statistic, midranks are used if there are ties.

    References
    ----------
    .. [1] https://en.wikipedia.org/wiki/Cramer-von_Mises_criterion
    .. [2] Anderson, T.W. (1962). On the distribution of the two-sample
           Cramer-von-Mises criterion. The Annals of Mathematical
           Statistics, pp. 1148-1159.
    .. [3] Conover, W.J., Practical Nonparametric Statistics, 1971.

    Examples
    --------

    Suppose we wish to test whether two samples generated by
    ``scipy.stats.norm.rvs`` have the same distribution. We choose a
    significance level of alpha=0.05.

    >>> from scipy import stats
    >>> np.random.seed(626)
    >>> x = stats.norm.rvs(size=100)
    >>> y = stats.norm.rvs(size=70)
    >>> res = stats.cramervonmises_2samp(x, y)
    >>> res.statistic, res.pvalue
    (0.24331932773109344, 0.19815666195647663)

    The p-value exceeds our chosen significance level, so we do not
    reject the null hypothesis that the observed samples are drawn from the
    same distribution.

    For small sample sizes, one can compute the exact p-values:

    >>> x = stats.norm.rvs(size=7)
    >>> y = stats.t.rvs(df=2, size=6)
    >>> res = stats.cramervonmises_2samp(x, y, method='exact')
    >>> res.statistic, res.pvalue
    (0.2655677655677655, 0.18706293706293706)

    The p-value based on the asymptotic distribution is a good approximation
    even though the sample size is small.

    >>> res = stats.cramervonmises_2samp(x, y, method='asymptotic')
    >>> res.statistic, res.pvalue
    (0.2655677655677655, 0.17974247316290415)

    Independent of the method, one would not reject the null hypothesis at the
    chosen significance level in this example.
    """

    xa = np.sort(np.asarray(x))
    ya = np.sort(np.asarray(y))

    if xa.size <= 1 or ya.size <= 1:
        raise ValueError('x and y must contain at least two observations.')
    if xa.ndim > 1 or ya.ndim > 1:
        raise ValueError('The samples must be one-dimensional.')
    if method not in ['auto', 'exact', 'asymptotic']:
        raise ValueError('method must be either auto, exact or asymptotic.')

    nx = len(xa)
    ny = len(ya)

    if method == 'auto':
        if max(nx, ny) > 10:
            method = 'asymptotic'
        else:
            method = 'exact'

    # get ranks of x and y in the pooled sample
    z = np.concatenate([xa, ya])
    # in case of ties, use midrank (see [1])
    r = scipy.stats.rankdata(z, method='average')
    rx = r[:nx]
    ry = r[nx:]

    # compute U (eq. 10 in [2])
    u = nx * np.sum((rx - np.arange(1, nx+1))**2)
    u += ny * np.sum((ry - np.arange(1, ny+1))**2)

    # compute T (eq. 9 in [2])
    k, N = nx*ny, nx + ny
    t = u / (k*N) - (4*k - 1)/(6*N)

    if method == 'exact':
        p = _pval_cvm_2samp_exact(u, nx, ny)
    else:
        # compute expected value and variance of T (eq. 11 and 14 in [2])
        et = (1 + 1/N)/6
        vt = (N+1) * (4*k*N - 3*(nx**2 + ny**2) - 2*k)
        vt = vt / (45 * N**2 * 4 * k)

        # computed the normalized statistic (eq. 15 in [2])
        tn = 1/6 + (t - et) / np.sqrt(45 * vt)

        # approximate distribution of tn with limiting distribution
        # of the one-sample test statistic
        # if tn < 0.003, the _cdf_cvm_inf(tn) < 1.28*1e-18, return 1.0 directly
        if tn < 0.003:
            p = 1.0
        else:
            p = max(0, 1. - _cdf_cvm_inf(tn))

    return CramerVonMisesResult(statistic=t, pvalue=p)<|MERGE_RESOLUTION|>--- conflicted
+++ resolved
@@ -9,7 +9,6 @@
 from ._continuous_distns import chi2, norm
 from scipy.special import gamma, kv, gammaln
 from . import _wilcoxon_data
-<<<<<<< HEAD
 import scipy.stats.stats
 from functools import wraps
 
@@ -96,8 +95,6 @@
         return vectorize_hypotest_wrapper
     return vectorize_hypotest_decorator
 
-=======
->>>>>>> 8726518b
 
 Epps_Singleton_2sampResult = namedtuple('Epps_Singleton_2sampResult',
                                         ('statistic', 'pvalue'))
@@ -770,8 +767,6 @@
     return SomersDResult(d, p, table)
 
 
-<<<<<<< HEAD
-=======
 def _compute_log_combinations(n):
     """Compute all log combination of C(n, k)"""
     gammaln_arr = gammaln(np.arange(n + 1) + 1)
@@ -1135,7 +1130,6 @@
     return -log_pvalue
 
 
->>>>>>> 8726518b
 def _pval_cvm_2samp_exact(s, nx, ny):
     """
     Compute the exact p-value of the Cramer-von Mises two-sample test
