import warnings
from collections import namedtuple
import operator
from . import _zeros
from ._optimize import OptimizeResult, _call_callback_maybe_halt
import numpy as np


_iter = 100
_xtol = 2e-12
_rtol = 4 * np.finfo(float).eps

__all__ = ['newton', 'bisect', 'ridder', 'brentq', 'brenth', 'toms748',
           'RootResults']

# Must agree with CONVERGED, SIGNERR, CONVERR, ...  in zeros.h
_ECONVERGED = 0
_ESIGNERR = -1
_ECONVERR = -2
_EVALUEERR = -3
_ECALLBACK = -4
_EINPROGRESS = 1

CONVERGED = 'converged'
SIGNERR = 'sign error'
CONVERR = 'convergence error'
VALUEERR = 'value error'
INPROGRESS = 'No error'


flag_map = {_ECONVERGED: CONVERGED, _ESIGNERR: SIGNERR, _ECONVERR: CONVERR,
            _EVALUEERR: VALUEERR, _EINPROGRESS: INPROGRESS}


class RootResults(OptimizeResult):
    """Represents the root finding result.

    Attributes
    ----------
    root : float
        Estimated root location.
    iterations : int
        Number of iterations needed to find the root.
    function_calls : int
        Number of times the function was called.
    converged : bool
        True if the routine converged.
    flag : str
        Description of the cause of termination.

    """

    def __init__(self, root, iterations, function_calls, flag):
        self.root = root
        self.iterations = iterations
        self.function_calls = function_calls
        self.converged = flag == _ECONVERGED
        if flag in flag_map:
            self.flag = flag_map[flag]
        else:
            self.flag = flag


def results_c(full_output, r):
    if full_output:
        x, funcalls, iterations, flag = r
        results = RootResults(root=x,
                              iterations=iterations,
                              function_calls=funcalls,
                              flag=flag)
        return x, results
    else:
        return r


def _results_select(full_output, r):
    """Select from a tuple of (root, funccalls, iterations, flag)"""
    x, funcalls, iterations, flag = r
    if full_output:
        results = RootResults(root=x,
                              iterations=iterations,
                              function_calls=funcalls,
                              flag=flag)
        return x, results
    return x


def _wrap_nan_raise(f):

    def f_raise(x, *args):
        fx = f(x, *args)
        f_raise._function_calls += 1
        if np.isnan(fx):
            msg = (f'The function value at x={x} is NaN; '
                   'solver cannot continue.')
            err = ValueError(msg)
            err._x = x
            err._function_calls = f_raise._function_calls
            raise err
        return fx

    f_raise._function_calls = 0
    return f_raise


def newton(func, x0, fprime=None, args=(), tol=1.48e-8, maxiter=50,
           fprime2=None, x1=None, rtol=0.0,
           full_output=False, disp=True):
    """
    Find a root of a real or complex function using the Newton-Raphson
    (or secant or Halley's) method.

    Find a root of the scalar-valued function `func` given a nearby scalar
    starting point `x0`.
    The Newton-Raphson method is used if the derivative `fprime` of `func`
    is provided, otherwise the secant method is used. If the second order
    derivative `fprime2` of `func` is also provided, then Halley's method is
    used.

    If `x0` is a sequence with more than one item, `newton` returns an array:
    the roots of the function from each (scalar) starting point in `x0`.
    In this case, `func` must be vectorized to return a sequence or array of
    the same shape as its first argument. If `fprime` (`fprime2`) is given,
    then its return must also have the same shape: each element is the first
    (second) derivative of `func` with respect to its only variable evaluated
    at each element of its first argument.

    `newton` is for finding roots of a scalar-valued functions of a single
    variable. For problems involving several variables, see `root`.

    Parameters
    ----------
    func : callable
        The function whose root is wanted. It must be a function of a
        single variable of the form ``f(x,a,b,c...)``, where ``a,b,c...``
        are extra arguments that can be passed in the `args` parameter.
    x0 : float, sequence, or ndarray
        An initial estimate of the root that should be somewhere near the
        actual root. If not scalar, then `func` must be vectorized and return
        a sequence or array of the same shape as its first argument.
    fprime : callable, optional
        The derivative of the function when available and convenient. If it
        is None (default), then the secant method is used.
    args : tuple, optional
        Extra arguments to be used in the function call.
    tol : float, optional
        The allowable error of the root's value. If `func` is complex-valued,
        a larger `tol` is recommended as both the real and imaginary parts
        of `x` contribute to ``|x - x0|``.
    maxiter : int, optional
        Maximum number of iterations.
    fprime2 : callable, optional
        The second order derivative of the function when available and
        convenient. If it is None (default), then the normal Newton-Raphson
        or the secant method is used. If it is not None, then Halley's method
        is used.
    x1 : float, optional
        Another estimate of the root that should be somewhere near the
        actual root. Used if `fprime` is not provided.
    rtol : float, optional
        Tolerance (relative) for termination.
    full_output : bool, optional
        If `full_output` is False (default), the root is returned.
        If True and `x0` is scalar, the return value is ``(x, r)``, where ``x``
        is the root and ``r`` is a `RootResults` object.
        If True and `x0` is non-scalar, the return value is ``(x, converged,
        zero_der)`` (see Returns section for details).
    disp : bool, optional
        If True, raise a RuntimeError if the algorithm didn't converge, with
        the error message containing the number of iterations and current
        function value. Otherwise, the convergence status is recorded in a
        `RootResults` return object.
        Ignored if `x0` is not scalar.
        *Note: this has little to do with displaying, however,
        the `disp` keyword cannot be renamed for backwards compatibility.*

    Returns
    -------
    root : float, sequence, or ndarray
        Estimated location where function is zero.
    r : `RootResults`, optional
        Present if ``full_output=True`` and `x0` is scalar.
        Object containing information about the convergence. In particular,
        ``r.converged`` is True if the routine converged.
    converged : ndarray of bool, optional
        Present if ``full_output=True`` and `x0` is non-scalar.
        For vector functions, indicates which elements converged successfully.
    zero_der : ndarray of bool, optional
        Present if ``full_output=True`` and `x0` is non-scalar.
        For vector functions, indicates which elements had a zero derivative.

    See Also
    --------
    root_scalar : interface to root solvers for scalar functions
    root : interface to root solvers for multi-input, multi-output functions

    Notes
    -----
    The convergence rate of the Newton-Raphson method is quadratic,
    the Halley method is cubic, and the secant method is
    sub-quadratic. This means that if the function is well-behaved
    the actual error in the estimated root after the nth iteration
    is approximately the square (cube for Halley) of the error
    after the (n-1)th step. However, the stopping criterion used
    here is the step size and there is no guarantee that a root
    has been found. Consequently, the result should be verified.
    Safer algorithms are brentq, brenth, ridder, and bisect,
    but they all require that the root first be bracketed in an
    interval where the function changes sign. The brentq algorithm
    is recommended for general use in one dimensional problems
    when such an interval has been found.

    When `newton` is used with arrays, it is best suited for the following
    types of problems:

    * The initial guesses, `x0`, are all relatively the same distance from
      the roots.
    * Some or all of the extra arguments, `args`, are also arrays so that a
      class of similar problems can be solved together.
    * The size of the initial guesses, `x0`, is larger than O(100) elements.
      Otherwise, a naive loop may perform as well or better than a vector.

    Examples
    --------
    >>> import numpy as np
    >>> import matplotlib.pyplot as plt
    >>> from scipy import optimize

    >>> def f(x):
    ...     return (x**3 - 1)  # only one real root at x = 1

    ``fprime`` is not provided, use the secant method:

    >>> root = optimize.newton(f, 1.5)
    >>> root
    1.0000000000000016
    >>> root = optimize.newton(f, 1.5, fprime2=lambda x: 6 * x)
    >>> root
    1.0000000000000016

    Only ``fprime`` is provided, use the Newton-Raphson method:

    >>> root = optimize.newton(f, 1.5, fprime=lambda x: 3 * x**2)
    >>> root
    1.0

    Both ``fprime2`` and ``fprime`` are provided, use Halley's method:

    >>> root = optimize.newton(f, 1.5, fprime=lambda x: 3 * x**2,
    ...                        fprime2=lambda x: 6 * x)
    >>> root
    1.0

    When we want to find roots for a set of related starting values and/or
    function parameters, we can provide both of those as an array of inputs:

    >>> f = lambda x, a: x**3 - a
    >>> fder = lambda x, a: 3 * x**2
    >>> rng = np.random.default_rng()
    >>> x = rng.standard_normal(100)
    >>> a = np.arange(-50, 50)
    >>> vec_res = optimize.newton(f, x, fprime=fder, args=(a, ), maxiter=200)

    The above is the equivalent of solving for each value in ``(x, a)``
    separately in a for-loop, just faster:

    >>> loop_res = [optimize.newton(f, x0, fprime=fder, args=(a0,),
    ...                             maxiter=200)
    ...             for x0, a0 in zip(x, a)]
    >>> np.allclose(vec_res, loop_res)
    True

    Plot the results found for all values of ``a``:

    >>> analytical_result = np.sign(a) * np.abs(a)**(1/3)
    >>> fig, ax = plt.subplots()
    >>> ax.plot(a, analytical_result, 'o')
    >>> ax.plot(a, vec_res, '.')
    >>> ax.set_xlabel('$a$')
    >>> ax.set_ylabel('$x$ where $f(x, a)=0$')
    >>> plt.show()

    """
    if tol <= 0:
        raise ValueError("tol too small (%g <= 0)" % tol)
    maxiter = operator.index(maxiter)
    if maxiter < 1:
        raise ValueError("maxiter must be greater than 0")
    if np.size(x0) > 1:
        return _array_newton(func, x0, fprime, args, tol, maxiter, fprime2,
                             full_output)

    # Convert to float (don't use float(x0); this works also for complex x0)
    x0 = np.asarray(x0)[()]
    p0 = x0
    funcalls = 0
    if fprime is not None:
        # Newton-Raphson method
        for itr in range(maxiter):
            # first evaluate fval
            fval = func(p0, *args)
            funcalls += 1
            # If fval is 0, a root has been found, then terminate
            if fval == 0:
                return _results_select(
                    full_output, (p0, funcalls, itr, _ECONVERGED))
            fder = fprime(p0, *args)
            funcalls += 1
            if fder == 0:
                msg = "Derivative was zero."
                if disp:
                    msg += (
                        " Failed to converge after %d iterations, value is %s."
                        % (itr + 1, p0))
                    raise RuntimeError(msg)
                warnings.warn(msg, RuntimeWarning)
                return _results_select(
                    full_output, (p0, funcalls, itr + 1, _ECONVERR))
            newton_step = fval / fder
            if fprime2:
                fder2 = fprime2(p0, *args)
                funcalls += 1
                # Halley's method:
                #   newton_step /= (1.0 - 0.5 * newton_step * fder2 / fder)
                # Only do it if denominator stays close enough to 1
                # Rationale: If 1-adj < 0, then Halley sends x in the
                # opposite direction to Newton. Doesn't happen if x is close
                # enough to root.
                adj = newton_step * fder2 / fder / 2
                if np.abs(adj) < 1:
                    newton_step /= 1.0 - adj
            p = p0 - newton_step
            if np.isclose(p, p0, rtol=rtol, atol=tol):
                return _results_select(
                    full_output, (p, funcalls, itr + 1, _ECONVERGED))
            p0 = p
    else:
        # Secant method
        if x1 is not None:
            if x1 == x0:
                raise ValueError("x1 and x0 must be different")
            p1 = x1
        else:
            eps = 1e-4
            p1 = x0 * (1 + eps)
            p1 += (eps if p1 >= 0 else -eps)
        q0 = func(p0, *args)
        funcalls += 1
        q1 = func(p1, *args)
        funcalls += 1
        if abs(q1) < abs(q0):
            p0, p1, q0, q1 = p1, p0, q1, q0
        for itr in range(maxiter):
            if q1 == q0:
                if p1 != p0:
                    msg = "Tolerance of %s reached." % (p1 - p0)
                    if disp:
                        msg += (
                            " Failed to converge after %d iterations, value is %s."
                            % (itr + 1, p1))
                        raise RuntimeError(msg)
                    warnings.warn(msg, RuntimeWarning)
                p = (p1 + p0) / 2.0
                return _results_select(
                    full_output, (p, funcalls, itr + 1, _ECONVERR))
            else:
                if abs(q1) > abs(q0):
                    p = (-q0 / q1 * p1 + p0) / (1 - q0 / q1)
                else:
                    p = (-q1 / q0 * p0 + p1) / (1 - q1 / q0)
            if np.isclose(p, p1, rtol=rtol, atol=tol):
                return _results_select(
                    full_output, (p, funcalls, itr + 1, _ECONVERGED))
            p0, q0 = p1, q1
            p1 = p
            q1 = func(p1, *args)
            funcalls += 1

    if disp:
        msg = ("Failed to converge after %d iterations, value is %s."
               % (itr + 1, p))
        raise RuntimeError(msg)

    return _results_select(full_output, (p, funcalls, itr + 1, _ECONVERR))


def _array_newton(func, x0, fprime, args, tol, maxiter, fprime2, full_output):
    """
    A vectorized version of Newton, Halley, and secant methods for arrays.

    Do not use this method directly. This method is called from `newton`
    when ``np.size(x0) > 1`` is ``True``. For docstring, see `newton`.
    """
    # Explicitly copy `x0` as `p` will be modified inplace, but the
    # user's array should not be altered.
    p = np.array(x0, copy=True)

    failures = np.ones_like(p, dtype=bool)
    nz_der = np.ones_like(failures)
    if fprime is not None:
        # Newton-Raphson method
        for iteration in range(maxiter):
            # first evaluate fval
            fval = np.asarray(func(p, *args))
            # If all fval are 0, all roots have been found, then terminate
            if not fval.any():
                failures = fval.astype(bool)
                break
            fder = np.asarray(fprime(p, *args))
            nz_der = (fder != 0)
            # stop iterating if all derivatives are zero
            if not nz_der.any():
                break
            # Newton step
            dp = fval[nz_der] / fder[nz_der]
            if fprime2 is not None:
                fder2 = np.asarray(fprime2(p, *args))
                dp = dp / (1.0 - 0.5 * dp * fder2[nz_der] / fder[nz_der])
            # only update nonzero derivatives
            p = np.asarray(p, dtype=np.result_type(p, dp, np.float64))
            p[nz_der] -= dp
            failures[nz_der] = np.abs(dp) >= tol  # items not yet converged
            # stop iterating if there aren't any failures, not incl zero der
            if not failures[nz_der].any():
                break
    else:
        # Secant method
        dx = np.finfo(float).eps**0.33
        p1 = p * (1 + dx) + np.where(p >= 0, dx, -dx)
        q0 = np.asarray(func(p, *args))
        q1 = np.asarray(func(p1, *args))
        active = np.ones_like(p, dtype=bool)
        for iteration in range(maxiter):
            nz_der = (q1 != q0)
            # stop iterating if all derivatives are zero
            if not nz_der.any():
                p = (p1 + p) / 2.0
                break
            # Secant Step
            dp = (q1 * (p1 - p))[nz_der] / (q1 - q0)[nz_der]
            # only update nonzero derivatives
            p = np.asarray(p, dtype=np.result_type(p, p1, dp, np.float64))
            p[nz_der] = p1[nz_der] - dp
            active_zero_der = ~nz_der & active
            p[active_zero_der] = (p1 + p)[active_zero_der] / 2.0
            active &= nz_der  # don't assign zero derivatives again
            failures[nz_der] = np.abs(dp) >= tol  # not yet converged
            # stop iterating if there aren't any failures, not incl zero der
            if not failures[nz_der].any():
                break
            p1, p = p, p1
            q0 = q1
            q1 = np.asarray(func(p1, *args))

    zero_der = ~nz_der & failures  # don't include converged with zero-ders
    if zero_der.any():
        # Secant warnings
        if fprime is None:
            nonzero_dp = (p1 != p)
            # non-zero dp, but infinite newton step
            zero_der_nz_dp = (zero_der & nonzero_dp)
            if zero_der_nz_dp.any():
                rms = np.sqrt(
                    sum((p1[zero_der_nz_dp] - p[zero_der_nz_dp]) ** 2)
                )
                warnings.warn(
                    f'RMS of {rms:g} reached', RuntimeWarning)
        # Newton or Halley warnings
        else:
            all_or_some = 'all' if zero_der.all() else 'some'
            msg = f'{all_or_some:s} derivatives were zero'
            warnings.warn(msg, RuntimeWarning)
    elif failures.any():
        all_or_some = 'all' if failures.all() else 'some'
        msg = '{:s} failed to converge after {:d} iterations'.format(
            all_or_some, maxiter
        )
        if failures.all():
            raise RuntimeError(msg)
        warnings.warn(msg, RuntimeWarning)

    if full_output:
        result = namedtuple('result', ('root', 'converged', 'zero_der'))
        p = result(p, ~failures, zero_der)

    return p


def bisect(f, a, b, args=(),
           xtol=_xtol, rtol=_rtol, maxiter=_iter,
           full_output=False, disp=True):
    """
    Find root of a function within an interval using bisection.

    Basic bisection routine to find a root of the function `f` between the
    arguments `a` and `b`. `f(a)` and `f(b)` cannot have the same signs.
    Slow but sure.

    Parameters
    ----------
    f : function
        Python function returning a number.  `f` must be continuous, and
        f(a) and f(b) must have opposite signs.
    a : scalar
        One end of the bracketing interval [a,b].
    b : scalar
        The other end of the bracketing interval [a,b].
    xtol : number, optional
        The computed root ``x0`` will satisfy ``np.allclose(x, x0,
        atol=xtol, rtol=rtol)``, where ``x`` is the exact root. The
        parameter must be positive.
    rtol : number, optional
        The computed root ``x0`` will satisfy ``np.allclose(x, x0,
        atol=xtol, rtol=rtol)``, where ``x`` is the exact root. The
        parameter cannot be smaller than its default value of
        ``4*np.finfo(float).eps``.
    maxiter : int, optional
        If convergence is not achieved in `maxiter` iterations, an error is
        raised. Must be >= 0.
    args : tuple, optional
        Containing extra arguments for the function `f`.
        `f` is called by ``apply(f, (x)+args)``.
    full_output : bool, optional
        If `full_output` is False, the root is returned. If `full_output` is
        True, the return value is ``(x, r)``, where x is the root, and r is
        a `RootResults` object.
    disp : bool, optional
        If True, raise RuntimeError if the algorithm didn't converge.
        Otherwise, the convergence status is recorded in a `RootResults`
        return object.

    Returns
    -------
    root : float
        Root of `f` between `a` and `b`.
    r : `RootResults` (present if ``full_output = True``)
        Object containing information about the convergence. In particular,
        ``r.converged`` is True if the routine converged.

    Examples
    --------

    >>> def f(x):
    ...     return (x**2 - 1)

    >>> from scipy import optimize

    >>> root = optimize.bisect(f, 0, 2)
    >>> root
    1.0

    >>> root = optimize.bisect(f, -2, 0)
    >>> root
    -1.0

    See Also
    --------
    brentq, brenth, bisect, newton
    fixed_point : scalar fixed-point finder
    fsolve : n-dimensional root-finding

    """
    if not isinstance(args, tuple):
        args = (args,)
    maxiter = operator.index(maxiter)
    if xtol <= 0:
        raise ValueError("xtol too small (%g <= 0)" % xtol)
    if rtol < _rtol:
        raise ValueError(f"rtol too small ({rtol:g} < {_rtol:g})")
    f = _wrap_nan_raise(f)
    r = _zeros._bisect(f, a, b, xtol, rtol, maxiter, args, full_output, disp)
    return results_c(full_output, r)


def ridder(f, a, b, args=(),
           xtol=_xtol, rtol=_rtol, maxiter=_iter,
           full_output=False, disp=True):
    """
    Find a root of a function in an interval using Ridder's method.

    Parameters
    ----------
    f : function
        Python function returning a number. f must be continuous, and f(a) and
        f(b) must have opposite signs.
    a : scalar
        One end of the bracketing interval [a,b].
    b : scalar
        The other end of the bracketing interval [a,b].
    xtol : number, optional
        The computed root ``x0`` will satisfy ``np.allclose(x, x0,
        atol=xtol, rtol=rtol)``, where ``x`` is the exact root. The
        parameter must be positive.
    rtol : number, optional
        The computed root ``x0`` will satisfy ``np.allclose(x, x0,
        atol=xtol, rtol=rtol)``, where ``x`` is the exact root. The
        parameter cannot be smaller than its default value of
        ``4*np.finfo(float).eps``.
    maxiter : int, optional
        If convergence is not achieved in `maxiter` iterations, an error is
        raised. Must be >= 0.
    args : tuple, optional
        Containing extra arguments for the function `f`.
        `f` is called by ``apply(f, (x)+args)``.
    full_output : bool, optional
        If `full_output` is False, the root is returned. If `full_output` is
        True, the return value is ``(x, r)``, where `x` is the root, and `r` is
        a `RootResults` object.
    disp : bool, optional
        If True, raise RuntimeError if the algorithm didn't converge.
        Otherwise, the convergence status is recorded in any `RootResults`
        return object.

    Returns
    -------
    root : float
        Root of `f` between `a` and `b`.
    r : `RootResults` (present if ``full_output = True``)
        Object containing information about the convergence.
        In particular, ``r.converged`` is True if the routine converged.

    See Also
    --------
    brentq, brenth, bisect, newton : 1-D root-finding
    fixed_point : scalar fixed-point finder

    Notes
    -----
    Uses [Ridders1979]_ method to find a root of the function `f` between the
    arguments `a` and `b`. Ridders' method is faster than bisection, but not
    generally as fast as the Brent routines. [Ridders1979]_ provides the
    classic description and source of the algorithm. A description can also be
    found in any recent edition of Numerical Recipes.

    The routine used here diverges slightly from standard presentations in
    order to be a bit more careful of tolerance.

    References
    ----------
    .. [Ridders1979]
       Ridders, C. F. J. "A New Algorithm for Computing a
       Single Root of a Real Continuous Function."
       IEEE Trans. Circuits Systems 26, 979-980, 1979.

    Examples
    --------

    >>> def f(x):
    ...     return (x**2 - 1)

    >>> from scipy import optimize

    >>> root = optimize.ridder(f, 0, 2)
    >>> root
    1.0

    >>> root = optimize.ridder(f, -2, 0)
    >>> root
    -1.0
    """
    if not isinstance(args, tuple):
        args = (args,)
    maxiter = operator.index(maxiter)
    if xtol <= 0:
        raise ValueError("xtol too small (%g <= 0)" % xtol)
    if rtol < _rtol:
        raise ValueError(f"rtol too small ({rtol:g} < {_rtol:g})")
    f = _wrap_nan_raise(f)
    r = _zeros._ridder(f, a, b, xtol, rtol, maxiter, args, full_output, disp)
    return results_c(full_output, r)


def brentq(f, a, b, args=(),
           xtol=_xtol, rtol=_rtol, maxiter=_iter,
           full_output=False, disp=True):
    """
    Find a root of a function in a bracketing interval using Brent's method.

    Uses the classic Brent's method to find a root of the function `f` on
    the sign changing interval [a , b]. Generally considered the best of the
    rootfinding routines here. It is a safe version of the secant method that
    uses inverse quadratic extrapolation. Brent's method combines root
    bracketing, interval bisection, and inverse quadratic interpolation. It is
    sometimes known as the van Wijngaarden-Dekker-Brent method. Brent (1973)
    claims convergence is guaranteed for functions computable within [a,b].

    [Brent1973]_ provides the classic description of the algorithm. Another
    description can be found in a recent edition of Numerical Recipes, including
    [PressEtal1992]_. A third description is at
    http://mathworld.wolfram.com/BrentsMethod.html. It should be easy to
    understand the algorithm just by reading our code. Our code diverges a bit
    from standard presentations: we choose a different formula for the
    extrapolation step.

    Parameters
    ----------
    f : function
        Python function returning a number. The function :math:`f`
        must be continuous, and :math:`f(a)` and :math:`f(b)` must
        have opposite signs.
    a : scalar
        One end of the bracketing interval :math:`[a, b]`.
    b : scalar
        The other end of the bracketing interval :math:`[a, b]`.
    xtol : number, optional
        The computed root ``x0`` will satisfy ``np.allclose(x, x0,
        atol=xtol, rtol=rtol)``, where ``x`` is the exact root. The
        parameter must be positive. For nice functions, Brent's
        method will often satisfy the above condition with ``xtol/2``
        and ``rtol/2``. [Brent1973]_
    rtol : number, optional
        The computed root ``x0`` will satisfy ``np.allclose(x, x0,
        atol=xtol, rtol=rtol)``, where ``x`` is the exact root. The
        parameter cannot be smaller than its default value of
        ``4*np.finfo(float).eps``. For nice functions, Brent's
        method will often satisfy the above condition with ``xtol/2``
        and ``rtol/2``. [Brent1973]_
    maxiter : int, optional
        If convergence is not achieved in `maxiter` iterations, an error is
        raised. Must be >= 0.
    args : tuple, optional
        Containing extra arguments for the function `f`.
        `f` is called by ``apply(f, (x)+args)``.
    full_output : bool, optional
        If `full_output` is False, the root is returned. If `full_output` is
        True, the return value is ``(x, r)``, where `x` is the root, and `r` is
        a `RootResults` object.
    disp : bool, optional
        If True, raise RuntimeError if the algorithm didn't converge.
        Otherwise, the convergence status is recorded in any `RootResults`
        return object.

    Returns
    -------
    root : float
        Root of `f` between `a` and `b`.
    r : `RootResults` (present if ``full_output = True``)
        Object containing information about the convergence. In particular,
        ``r.converged`` is True if the routine converged.

    Notes
    -----
    `f` must be continuous.  f(a) and f(b) must have opposite signs.

    Related functions fall into several classes:

    multivariate local optimizers
      `fmin`, `fmin_powell`, `fmin_cg`, `fmin_bfgs`, `fmin_ncg`
    nonlinear least squares minimizer
      `leastsq`
    constrained multivariate optimizers
      `fmin_l_bfgs_b`, `fmin_tnc`, `fmin_cobyla`
    global optimizers
      `basinhopping`, `brute`, `differential_evolution`
    local scalar minimizers
      `fminbound`, `brent`, `golden`, `bracket`
    N-D root-finding
      `fsolve`
    1-D root-finding
      `brenth`, `ridder`, `bisect`, `newton`
    scalar fixed-point finder
      `fixed_point`

    References
    ----------
    .. [Brent1973]
       Brent, R. P.,
       *Algorithms for Minimization Without Derivatives*.
       Englewood Cliffs, NJ: Prentice-Hall, 1973. Ch. 3-4.

    .. [PressEtal1992]
       Press, W. H.; Flannery, B. P.; Teukolsky, S. A.; and Vetterling, W. T.
       *Numerical Recipes in FORTRAN: The Art of Scientific Computing*, 2nd ed.
       Cambridge, England: Cambridge University Press, pp. 352-355, 1992.
       Section 9.3:  "Van Wijngaarden-Dekker-Brent Method."

    Examples
    --------
    >>> def f(x):
    ...     return (x**2 - 1)

    >>> from scipy import optimize

    >>> root = optimize.brentq(f, -2, 0)
    >>> root
    -1.0

    >>> root = optimize.brentq(f, 0, 2)
    >>> root
    1.0
    """
    if not isinstance(args, tuple):
        args = (args,)
    maxiter = operator.index(maxiter)
    if xtol <= 0:
        raise ValueError("xtol too small (%g <= 0)" % xtol)
    if rtol < _rtol:
        raise ValueError(f"rtol too small ({rtol:g} < {_rtol:g})")
    f = _wrap_nan_raise(f)
    r = _zeros._brentq(f, a, b, xtol, rtol, maxiter, args, full_output, disp)
    return results_c(full_output, r)


def brenth(f, a, b, args=(),
           xtol=_xtol, rtol=_rtol, maxiter=_iter,
           full_output=False, disp=True):
    """Find a root of a function in a bracketing interval using Brent's
    method with hyperbolic extrapolation.

    A variation on the classic Brent routine to find a root of the function f
    between the arguments a and b that uses hyperbolic extrapolation instead of
    inverse quadratic extrapolation. Bus & Dekker (1975) guarantee convergence
    for this method, claiming that the upper bound of function evaluations here
    is 4 or 5 times lesser than that for bisection.
    f(a) and f(b) cannot have the same signs. Generally, on a par with the
    brent routine, but not as heavily tested. It is a safe version of the
    secant method that uses hyperbolic extrapolation.
    The version here is by Chuck Harris, and implements Algorithm M of
    [BusAndDekker1975]_, where further details (convergence properties,
    additional remarks and such) can be found

    Parameters
    ----------
    f : function
        Python function returning a number. f must be continuous, and f(a) and
        f(b) must have opposite signs.
    a : scalar
        One end of the bracketing interval [a,b].
    b : scalar
        The other end of the bracketing interval [a,b].
    xtol : number, optional
        The computed root ``x0`` will satisfy ``np.allclose(x, x0,
        atol=xtol, rtol=rtol)``, where ``x`` is the exact root. The
        parameter must be positive. As with `brentq`, for nice
        functions the method will often satisfy the above condition
        with ``xtol/2`` and ``rtol/2``.
    rtol : number, optional
        The computed root ``x0`` will satisfy ``np.allclose(x, x0,
        atol=xtol, rtol=rtol)``, where ``x`` is the exact root. The
        parameter cannot be smaller than its default value of
        ``4*np.finfo(float).eps``. As with `brentq`, for nice functions
        the method will often satisfy the above condition with
        ``xtol/2`` and ``rtol/2``.
    maxiter : int, optional
        If convergence is not achieved in `maxiter` iterations, an error is
        raised. Must be >= 0.
    args : tuple, optional
        Containing extra arguments for the function `f`.
        `f` is called by ``apply(f, (x)+args)``.
    full_output : bool, optional
        If `full_output` is False, the root is returned. If `full_output` is
        True, the return value is ``(x, r)``, where `x` is the root, and `r` is
        a `RootResults` object.
    disp : bool, optional
        If True, raise RuntimeError if the algorithm didn't converge.
        Otherwise, the convergence status is recorded in any `RootResults`
        return object.

    Returns
    -------
    root : float
        Root of `f` between `a` and `b`.
    r : `RootResults` (present if ``full_output = True``)
        Object containing information about the convergence. In particular,
        ``r.converged`` is True if the routine converged.

    See Also
    --------
    fmin, fmin_powell, fmin_cg, fmin_bfgs, fmin_ncg : multivariate local optimizers
    leastsq : nonlinear least squares minimizer
    fmin_l_bfgs_b, fmin_tnc, fmin_cobyla : constrained multivariate optimizers
    basinhopping, differential_evolution, brute : global optimizers
    fminbound, brent, golden, bracket : local scalar minimizers
    fsolve : N-D root-finding
    brentq, brenth, ridder, bisect, newton : 1-D root-finding
    fixed_point : scalar fixed-point finder

    References
    ----------
    .. [BusAndDekker1975]
       Bus, J. C. P., Dekker, T. J.,
       "Two Efficient Algorithms with Guaranteed Convergence for Finding a Zero
       of a Function", ACM Transactions on Mathematical Software, Vol. 1, Issue
       4, Dec. 1975, pp. 330-345. Section 3: "Algorithm M".
       :doi:`10.1145/355656.355659`

    Examples
    --------
    >>> def f(x):
    ...     return (x**2 - 1)

    >>> from scipy import optimize

    >>> root = optimize.brenth(f, -2, 0)
    >>> root
    -1.0

    >>> root = optimize.brenth(f, 0, 2)
    >>> root
    1.0

    """
    if not isinstance(args, tuple):
        args = (args,)
    maxiter = operator.index(maxiter)
    if xtol <= 0:
        raise ValueError("xtol too small (%g <= 0)" % xtol)
    if rtol < _rtol:
        raise ValueError(f"rtol too small ({rtol:g} < {_rtol:g})")
    f = _wrap_nan_raise(f)
    r = _zeros._brenth(f, a, b, xtol, rtol, maxiter, args, full_output, disp)
    return results_c(full_output, r)


################################
# TOMS "Algorithm 748: Enclosing Zeros of Continuous Functions", by
#  Alefeld, G. E. and Potra, F. A. and Shi, Yixun,
#  See [1]


def _notclose(fs, rtol=_rtol, atol=_xtol):
    # Ensure not None, not 0, all finite, and not very close to each other
    notclosefvals = (
            all(fs) and all(np.isfinite(fs)) and
            not any(any(np.isclose(_f, fs[i + 1:], rtol=rtol, atol=atol))
                    for i, _f in enumerate(fs[:-1])))
    return notclosefvals


def _secant(xvals, fvals):
    """Perform a secant step, taking a little care"""
    # Secant has many "mathematically" equivalent formulations
    # x2 = x0 - (x1 - x0)/(f1 - f0) * f0
    #    = x1 - (x1 - x0)/(f1 - f0) * f1
    #    = (-x1 * f0 + x0 * f1) / (f1 - f0)
    #    = (-f0 / f1 * x1 + x0) / (1 - f0 / f1)
    #    = (-f1 / f0 * x0 + x1) / (1 - f1 / f0)
    x0, x1 = xvals[:2]
    f0, f1 = fvals[:2]
    if f0 == f1:
        return np.nan
    if np.abs(f1) > np.abs(f0):
        x2 = (-f0 / f1 * x1 + x0) / (1 - f0 / f1)
    else:
        x2 = (-f1 / f0 * x0 + x1) / (1 - f1 / f0)
    return x2


def _update_bracket(ab, fab, c, fc):
    """Update a bracket given (c, fc), return the discarded endpoints."""
    fa, fb = fab
    idx = (0 if np.sign(fa) * np.sign(fc) > 0 else 1)
    rx, rfx = ab[idx], fab[idx]
    fab[idx] = fc
    ab[idx] = c
    return rx, rfx


def _compute_divided_differences(xvals, fvals, N=None, full=True,
                                 forward=True):
    """Return a matrix of divided differences for the xvals, fvals pairs

    DD[i, j] = f[x_{i-j}, ..., x_i] for 0 <= j <= i

    If full is False, just return the main diagonal(or last row):
      f[a], f[a, b] and f[a, b, c].
    If forward is False, return f[c], f[b, c], f[a, b, c]."""
    if full:
        if forward:
            xvals = np.asarray(xvals)
        else:
            xvals = np.array(xvals)[::-1]
        M = len(xvals)
        N = M if N is None else min(N, M)
        DD = np.zeros([M, N])
        DD[:, 0] = fvals[:]
        for i in range(1, N):
            DD[i:, i] = (np.diff(DD[i - 1:, i - 1]) /
                         (xvals[i:] - xvals[:M - i]))
        return DD

    xvals = np.asarray(xvals)
    dd = np.array(fvals)
    row = np.array(fvals)
    idx2Use = (0 if forward else -1)
    dd[0] = fvals[idx2Use]
    for i in range(1, len(xvals)):
        denom = xvals[i:i + len(row) - 1] - xvals[:len(row) - 1]
        row = np.diff(row)[:] / denom
        dd[i] = row[idx2Use]
    return dd


def _interpolated_poly(xvals, fvals, x):
    """Compute p(x) for the polynomial passing through the specified locations.

    Use Neville's algorithm to compute p(x) where p is the minimal degree
    polynomial passing through the points xvals, fvals"""
    xvals = np.asarray(xvals)
    N = len(xvals)
    Q = np.zeros([N, N])
    D = np.zeros([N, N])
    Q[:, 0] = fvals[:]
    D[:, 0] = fvals[:]
    for k in range(1, N):
        alpha = D[k:, k - 1] - Q[k - 1:N - 1, k - 1]
        diffik = xvals[0:N - k] - xvals[k:N]
        Q[k:, k] = (xvals[k:] - x) / diffik * alpha
        D[k:, k] = (xvals[:N - k] - x) / diffik * alpha
    # Expect Q[-1, 1:] to be small relative to Q[-1, 0] as x approaches a root
    return np.sum(Q[-1, 1:]) + Q[-1, 0]


def _inverse_poly_zero(a, b, c, d, fa, fb, fc, fd):
    """Inverse cubic interpolation f-values -> x-values

    Given four points (fa, a), (fb, b), (fc, c), (fd, d) with
    fa, fb, fc, fd all distinct, find poly IP(y) through the 4 points
    and compute x=IP(0).
    """
    return _interpolated_poly([fa, fb, fc, fd], [a, b, c, d], 0)


def _newton_quadratic(ab, fab, d, fd, k):
    """Apply Newton-Raphson like steps, using divided differences to approximate f'

    ab is a real interval [a, b] containing a root,
    fab holds the real values of f(a), f(b)
    d is a real number outside [ab, b]
    k is the number of steps to apply
    """
    a, b = ab
    fa, fb = fab
    _, B, A = _compute_divided_differences([a, b, d], [fa, fb, fd],
                                           forward=True, full=False)

    # _P  is the quadratic polynomial through the 3 points
    def _P(x):
        # Horner evaluation of fa + B * (x - a) + A * (x - a) * (x - b)
        return (A * (x - b) + B) * (x - a) + fa

    if A == 0:
        r = a - fa / B
    else:
        r = (a if np.sign(A) * np.sign(fa) > 0 else b)
        # Apply k Newton-Raphson steps to _P(x), starting from x=r
        for i in range(k):
            r1 = r - _P(r) / (B + A * (2 * r - a - b))
            if not (ab[0] < r1 < ab[1]):
                if (ab[0] < r < ab[1]):
                    return r
                r = sum(ab) / 2.0
                break
            r = r1

    return r


class TOMS748Solver:
    """Solve f(x, *args) == 0 using Algorithm748 of Alefeld, Potro & Shi.
    """
    _MU = 0.5
    _K_MIN = 1
    _K_MAX = 100  # A very high value for real usage. Expect 1, 2, maybe 3.

    def __init__(self):
        self.f = None
        self.args = None
        self.function_calls = 0
        self.iterations = 0
        self.k = 2
        # ab=[a,b] is a global interval containing a root
        self.ab = [np.nan, np.nan]
        # fab is function values at a, b
        self.fab = [np.nan, np.nan]
        self.d = None
        self.fd = None
        self.e = None
        self.fe = None
        self.disp = False
        self.xtol = _xtol
        self.rtol = _rtol
        self.maxiter = _iter

    def configure(self, xtol, rtol, maxiter, disp, k):
        self.disp = disp
        self.xtol = xtol
        self.rtol = rtol
        self.maxiter = maxiter
        # Silently replace a low value of k with 1
        self.k = max(k, self._K_MIN)
        # Noisily replace a high value of k with self._K_MAX
        if self.k > self._K_MAX:
            msg = "toms748: Overriding k: ->%d" % self._K_MAX
            warnings.warn(msg, RuntimeWarning)
            self.k = self._K_MAX

    def _callf(self, x, error=True):
        """Call the user-supplied function, update book-keeping"""
        fx = self.f(x, *self.args)
        self.function_calls += 1
        if not np.isfinite(fx) and error:
            raise ValueError(f"Invalid function value: f({x:f}) -> {fx} ")
        return fx

    def get_result(self, x, flag=_ECONVERGED):
        r"""Package the result and statistics into a tuple."""
        return (x, self.function_calls, self.iterations, flag)

    def _update_bracket(self, c, fc):
        return _update_bracket(self.ab, self.fab, c, fc)

    def start(self, f, a, b, args=()):
        r"""Prepare for the iterations."""
        self.function_calls = 0
        self.iterations = 0

        self.f = f
        self.args = args
        self.ab[:] = [a, b]
        if not np.isfinite(a) or np.imag(a) != 0:
            raise ValueError("Invalid x value: %s " % (a))
        if not np.isfinite(b) or np.imag(b) != 0:
            raise ValueError("Invalid x value: %s " % (b))

        fa = self._callf(a)
        if not np.isfinite(fa) or np.imag(fa) != 0:
            raise ValueError(f"Invalid function value: f({a:f}) -> {fa} ")
        if fa == 0:
            return _ECONVERGED, a
        fb = self._callf(b)
        if not np.isfinite(fb) or np.imag(fb) != 0:
            raise ValueError(f"Invalid function value: f({b:f}) -> {fb} ")
        if fb == 0:
            return _ECONVERGED, b

        if np.sign(fb) * np.sign(fa) > 0:
            raise ValueError("f(a) and f(b) must have different signs, but "
                             "f({:e})={:e}, f({:e})={:e} ".format(a, fa, b, fb))
        self.fab[:] = [fa, fb]

        return _EINPROGRESS, sum(self.ab) / 2.0

    def get_status(self):
        """Determine the current status."""
        a, b = self.ab[:2]
        if np.isclose(a, b, rtol=self.rtol, atol=self.xtol):
            return _ECONVERGED, sum(self.ab) / 2.0
        if self.iterations >= self.maxiter:
            return _ECONVERR, sum(self.ab) / 2.0
        return _EINPROGRESS, sum(self.ab) / 2.0

    def iterate(self):
        """Perform one step in the algorithm.

        Implements Algorithm 4.1(k=1) or 4.2(k=2) in [APS1995]
        """
        self.iterations += 1
        eps = np.finfo(float).eps
        d, fd, e, fe = self.d, self.fd, self.e, self.fe
        ab_width = self.ab[1] - self.ab[0]  # Need the start width below
        c = None

        for nsteps in range(2, self.k+2):
            # If the f-values are sufficiently separated, perform an inverse
            # polynomial interpolation step. Otherwise, nsteps repeats of
            # an approximate Newton-Raphson step.
            if _notclose(self.fab + [fd, fe], rtol=0, atol=32*eps):
                c0 = _inverse_poly_zero(self.ab[0], self.ab[1], d, e,
                                        self.fab[0], self.fab[1], fd, fe)
                if self.ab[0] < c0 < self.ab[1]:
                    c = c0
            if c is None:
                c = _newton_quadratic(self.ab, self.fab, d, fd, nsteps)

            fc = self._callf(c)
            if fc == 0:
                return _ECONVERGED, c

            # re-bracket
            e, fe = d, fd
            d, fd = self._update_bracket(c, fc)

        # u is the endpoint with the smallest f-value
        uix = (0 if np.abs(self.fab[0]) < np.abs(self.fab[1]) else 1)
        u, fu = self.ab[uix], self.fab[uix]

        _, A = _compute_divided_differences(self.ab, self.fab,
                                            forward=(uix == 0), full=False)
        c = u - 2 * fu / A
        if np.abs(c - u) > 0.5 * (self.ab[1] - self.ab[0]):
            c = sum(self.ab) / 2.0
        else:
            if np.isclose(c, u, rtol=eps, atol=0):
                # c didn't change (much).
                # Either because the f-values at the endpoints have vastly
                # differing magnitudes, or because the root is very close to
                # that endpoint
                frs = np.frexp(self.fab)[1]
                if frs[uix] < frs[1 - uix] - 50:  # Differ by more than 2**50
                    c = (31 * self.ab[uix] + self.ab[1 - uix]) / 32
                else:
                    # Make a bigger adjustment, about the
                    # size of the requested tolerance.
                    mm = (1 if uix == 0 else -1)
                    adj = mm * np.abs(c) * self.rtol + mm * self.xtol
                    c = u + adj
                if not self.ab[0] < c < self.ab[1]:
                    c = sum(self.ab) / 2.0

        fc = self._callf(c)
        if fc == 0:
            return _ECONVERGED, c

        e, fe = d, fd
        d, fd = self._update_bracket(c, fc)

        # If the width of the new interval did not decrease enough, bisect
        if self.ab[1] - self.ab[0] > self._MU * ab_width:
            e, fe = d, fd
            z = sum(self.ab) / 2.0
            fz = self._callf(z)
            if fz == 0:
                return _ECONVERGED, z
            d, fd = self._update_bracket(z, fz)

        # Record d and e for next iteration
        self.d, self.fd = d, fd
        self.e, self.fe = e, fe

        status, xn = self.get_status()
        return status, xn

    def solve(self, f, a, b, args=(),
              xtol=_xtol, rtol=_rtol, k=2, maxiter=_iter, disp=True):
        r"""Solve f(x) = 0 given an interval containing a root."""
        self.configure(xtol=xtol, rtol=rtol, maxiter=maxiter, disp=disp, k=k)
        status, xn = self.start(f, a, b, args)
        if status == _ECONVERGED:
            return self.get_result(xn)

        # The first step only has two x-values.
        c = _secant(self.ab, self.fab)
        if not self.ab[0] < c < self.ab[1]:
            c = sum(self.ab) / 2.0
        fc = self._callf(c)
        if fc == 0:
            return self.get_result(c)

        self.d, self.fd = self._update_bracket(c, fc)
        self.e, self.fe = None, None
        self.iterations += 1

        while True:
            status, xn = self.iterate()
            if status == _ECONVERGED:
                return self.get_result(xn)
            if status == _ECONVERR:
                fmt = "Failed to converge after %d iterations, bracket is %s"
                if disp:
                    msg = fmt % (self.iterations + 1, self.ab)
                    raise RuntimeError(msg)
                return self.get_result(xn, _ECONVERR)


def toms748(f, a, b, args=(), k=1,
            xtol=_xtol, rtol=_rtol, maxiter=_iter,
            full_output=False, disp=True):
    """
    Find a root using TOMS Algorithm 748 method.

    Implements the Algorithm 748 method of Alefeld, Potro and Shi to find a
    root of the function `f` on the interval `[a , b]`, where `f(a)` and
    `f(b)` must have opposite signs.

    It uses a mixture of inverse cubic interpolation and
    "Newton-quadratic" steps. [APS1995].

    Parameters
    ----------
    f : function
        Python function returning a scalar. The function :math:`f`
        must be continuous, and :math:`f(a)` and :math:`f(b)`
        have opposite signs.
    a : scalar,
        lower boundary of the search interval
    b : scalar,
        upper boundary of the search interval
    args : tuple, optional
        containing extra arguments for the function `f`.
        `f` is called by ``f(x, *args)``.
    k : int, optional
        The number of Newton quadratic steps to perform each
        iteration. ``k>=1``.
    xtol : scalar, optional
        The computed root ``x0`` will satisfy ``np.allclose(x, x0,
        atol=xtol, rtol=rtol)``, where ``x`` is the exact root. The
        parameter must be positive.
    rtol : scalar, optional
        The computed root ``x0`` will satisfy ``np.allclose(x, x0,
        atol=xtol, rtol=rtol)``, where ``x`` is the exact root.
    maxiter : int, optional
        If convergence is not achieved in `maxiter` iterations, an error is
        raised. Must be >= 0.
    full_output : bool, optional
        If `full_output` is False, the root is returned. If `full_output` is
        True, the return value is ``(x, r)``, where `x` is the root, and `r` is
        a `RootResults` object.
    disp : bool, optional
        If True, raise RuntimeError if the algorithm didn't converge.
        Otherwise, the convergence status is recorded in the `RootResults`
        return object.

    Returns
    -------
    root : float
        Approximate root of `f`
    r : `RootResults` (present if ``full_output = True``)
        Object containing information about the convergence. In particular,
        ``r.converged`` is True if the routine converged.

    See Also
    --------
    brentq, brenth, ridder, bisect, newton
    fsolve : find roots in N dimensions.

    Notes
    -----
    `f` must be continuous.
    Algorithm 748 with ``k=2`` is asymptotically the most efficient
    algorithm known for finding roots of a four times continuously
    differentiable function.
    In contrast with Brent's algorithm, which may only decrease the length of
    the enclosing bracket on the last step, Algorithm 748 decreases it each
    iteration with the same asymptotic efficiency as it finds the root.

    For easy statement of efficiency indices, assume that `f` has 4
    continuouous deriviatives.
    For ``k=1``, the convergence order is at least 2.7, and with about
    asymptotically 2 function evaluations per iteration, the efficiency
    index is approximately 1.65.
    For ``k=2``, the order is about 4.6 with asymptotically 3 function
    evaluations per iteration, and the efficiency index 1.66.
    For higher values of `k`, the efficiency index approaches
    the kth root of ``(3k-2)``, hence ``k=1`` or ``k=2`` are
    usually appropriate.

    References
    ----------
    .. [APS1995]
       Alefeld, G. E. and Potra, F. A. and Shi, Yixun,
       *Algorithm 748: Enclosing Zeros of Continuous Functions*,
       ACM Trans. Math. Softw. Volume 221(1995)
       doi = {10.1145/210089.210111}

    Examples
    --------
    >>> def f(x):
    ...     return (x**3 - 1)  # only one real root at x = 1

    >>> from scipy import optimize
    >>> root, results = optimize.toms748(f, 0, 2, full_output=True)
    >>> root
    1.0
    >>> results
          converged: True
               flag: converged
     function_calls: 11
         iterations: 5
               root: 1.0
    """
    if xtol <= 0:
        raise ValueError("xtol too small (%g <= 0)" % xtol)
    if rtol < _rtol / 4:
        raise ValueError(f"rtol too small ({rtol:g} < {_rtol/4:g})")
    maxiter = operator.index(maxiter)
    if maxiter < 1:
        raise ValueError("maxiter must be greater than 0")
    if not np.isfinite(a):
        raise ValueError("a is not finite %s" % a)
    if not np.isfinite(b):
        raise ValueError("b is not finite %s" % b)
    if a >= b:
        raise ValueError(f"a and b are not an interval [{a}, {b}]")
    if not k >= 1:
        raise ValueError("k too small (%s < 1)" % k)

    if not isinstance(args, tuple):
        args = (args,)
    f = _wrap_nan_raise(f)
    solver = TOMS748Solver()
    result = solver.solve(f, a, b, args=args, k=k, xtol=xtol, rtol=rtol,
                          maxiter=maxiter, disp=disp)
    x, function_calls, iterations, flag = result
    return _results_select(full_output, (x, function_calls, iterations, flag))


<<<<<<< HEAD
def _bracket_root(f, a, b=None, *, min=None, max=None, factor=None, batch=100):
    """Bracket the root of a monotonic scalar function of one variable

    Parameters
    ----------
    f : callable
        The function for which the root is to be bracketed.
    a, b : float
        Starting guess of bracket, which need not contain a root. If `b` is
        not provided, ``b = a + 1``.
    min, max : float, optional
        Minimum and maximum allowable endpoints of the bracket, inclusive.
    factor : float, default: golden ratio
        The factor used to grow the bracket. See notes for details.
    batch : int, default: 100
        The maximum number of arguments passed to the callable `f` at once.

    Returns
    -------
    l, r : float
        The left and right endpoints of the bracket such that
        ``f(l) < 0 < f(r)``.

    Notes
    -----
    This function generalizes an algorithm found in pieces throughout
    `scipy.stats`. The strategy is to iteratively grow the bracket `(l, r)`
     until ``f(l) < 0 < f(r)``.

    - If `min` is not provided, the distance between `b` and `l` is iteratively
      increased by `factor`.
    - If `min` is provided, the distance between `min` and `l` is iteratively
      decreased by `factor`. Note that this *increases* the bracket size.

    Growth of the bracket to the right is analogous.

    Growth of the bracket in one direction stops when the endpoint is no longer
    finite, the function value at the endpoint is no longer finite, or the
    endpoint reaches its limiting value (`min` or `max`). Iteration terminates
    when the bracket stops growing in both directions, the bracket surrounds
    the root, or a root is found (accidentally).

    If multiple brackets are found, only the leftmost one is returned.
    If roots of the function are found, both `l` and `r` are set to the
    leftmost root.

    `_bracket` takes advantage of vectorized callables by evaluating `f` at
    `batch` arguments in each call.

    As a private function, there is no input validation. It is assumed that
    `min <= a <= b <= max`.

    """
    # Todo:
    # - find bracket with sign change in specified direction
    # - Add tolerance
    # - Vectorize (i.e. support callables with array output)

    if b is None:
        b = a + 1

    if factor is None:
        factor = 1.61803398875  # golden ratio as suggested in gh-18348

    a, b, factor = np.float64(a), np.float64(b), np.float64(factor)
    d = b - a
    i = np.arange(batch, dtype=np.float64)  # avoid int to negative int power
    x, fx = np.array([]), np.array([])
    left_stop = right_stop = False

    def _explore(t, v, i, limit, stop):
        # Generate candidate bracket endpoints based on starting values `t`,
        # `v`, and exponents `i`. Determine whether bracket growth should
        # `stop` due to non-finite endpoint, non-finite function value, or
        # endpoint reaching `limit`. Return candidate bracket endpoints and
        # corresponding function values.
        if stop:
            w, fw = np.array([]), np.array([])

        else:
            # See `_bracket` notes for explanation. For bracket growth to the
            # left, `t = a`, `v = b`, and `limit = min`. For bracket growth to
            # the right, `t = b`, `v = a`, and `limit = max`.
            sign = 1 if t < v else -1  # positive grows to the left
            if limit is None:
                w = v - sign * d * factor**i
            else:
                w = limit + (t - limit) * factor**(-i)

            w = w[np.isfinite(w)]
            fw = f(w)

            jf = np.isfinite(fw)
            w, fw = w[jf], fw[jf]

            if fw.size != i.size or w[-1] == limit:
                stop = True

        return w, fw, stop

    while not (left_stop and right_stop):

        l, fl, left_stop = _explore(a, b, i, min, left_stop)
        r, fr, right_stop = _explore(b, a, i, max, right_stop)

        # we really only need to retain the leftmost and rightmost elements of
        # `x` and the corresponding `fx`, but copying everything is simpler.
        # Optimization can be done later, if there is a need.
        x = np.concatenate((l[::-1], x, r))  # keeps points in order
        fx = np.concatenate((fl[::-1], fx, fr))
        sfx = np.sign(fx)

        j = np.where(sfx == 0)[0]  # get leftmost root if one is found
        if j.size:
            return x[j[0]], x[j[0]]

        j = np.where(np.abs(np.diff(sfx)))[0]  # get leftmost bracket
        if j.size:
            return x[j[0]], x[j[0]+1]

        i += batch

    return None, None  # no bracket found
=======
def _chandrupatla(func, a, b, *, args=(), xatol=_xtol, xrtol=_rtol,
                  fatol=None, frtol=0, maxiter=_iter, callback=None):
    """Find the root of an elementwise function using Chandrupatla's algorithm.

    For each element of the output of `func`, `chandrupatla` seeks the scalar
    root that makes the element 0. This function allows for `a`, `b`, and the
    output of `func` to be of any broadcastable shapes.

    Parameters
    ----------
    func : callable
        The function whose root is desired. The signature must be::

            func(x: ndarray, *args) -> ndarray

         where each element of ``x`` is a finite real and ``args`` is a tuple,
         which may contain an arbitrary number of components of any type(s).
         ``func`` must be an elementwise function: each element ``func(x)[i]``
         must equal ``func(x[i])`` for all indices ``i``. `_chandrupatla`
         seeks an array ``x`` such that ``func(x)`` is an array of zeros.
    a, b : array_like
        The lower and upper bounds of the root of the function. Must be
        broadcastable with one another.
    args : tuple, optional
        Additional positional arguments to be passed to `func`.
    xatol, xrtol, fatol, frtol : float, optional
        Absolute and relative tolerances on the root and function value.
        See Notes for details.
    maxiter : int, optional
        The maximum number of iterations of the algorithm to perform.
    callback : callable, optional
        An optional user-supplied function to be called before the first
        iteration and after each iteration.
        Called as ``callback(res)``, where ``res`` is an ``OptimizeResult``
        similar to that returned by `_chandrupatla` (but containing the current
        iterate's values of all variables). If `callback` raises a
        ``StopIteration``, the algorithm will terminate immediately and
        `_chandrupatla` will return a result.

    Returns
    -------
    res : OptimizeResult
        An instance of `scipy.optimize.OptimizeResult` with the following
        attributes. The descriptions are written as though the values will be
        scalars; however, if `func` returns an array, the outputs will be
        arrays of the same shape.

        x : float
            The root of the function, if the algorithm terminated successfully.
        nfev : int
            The number of times the function was called to find the root.
        nit : int
            The number of iterations of Chandrupatla's algorithm performed.
        status : int
            An integer representing the exit status of the algorithm.
            ``0`` : The algorithm converged to the specified tolerances.
            ``-1`` : The algorithm encountered an invalid bracket.
            ``-2`` : The maximum number of iterations was reached.
            ``-3`` : A non-finite value was encountered.
            ``-4`` : Iteration was terminated by `callback`.
            ``1`` : The algorithm is proceeding normally (in `callback` only).
        success : bool
            ``True`` when the algorithm terminated successfully (status ``0``).
        fun : float
            The value of `func` evaluated at `x`.
        xl, xr : float
            The lower and upper ends of the bracket.
        fl, fr : float
            The function value at the lower and upper ends of the bracket.

    Notes
    -----
    Implemented based on Chandrupatla's original paper [1]_.

    If ``xl`` and ``xr`` are the left and right ends of the bracket,
    ``xmin = xl if abs(func(xl)) <= abs(func(xr)) else xr``,
    and ``fmin0 = min(func(a), func(b))``, then the algorithm is considered to
    have converged when ``abs(xr - xl) < xatol + abs(xmin) * xrtol`` or
    ``fun(xmin) <= fatol + abs(fmin0) * frtol``. This is equivalent to the
    termination condition described in [1]_ with ``xrtol = 4e-10``,
    ``xatol = 1e-5``, and ``fatol = frtol = 0``. The default values are
    ``xatol = 2e-12``, ``xrtol = 4 * np.finfo(float).eps``, ``frtol = 0``,
    and ``fatol`` is the smallest normal number of the ``dtype`` returned
    by ``func``.

    References
    ----------

    .. [1] Chandrupatla, Tirupathi R.
        "A new hybrid quadratic/bisection algorithm for finding the zero of a
        nonlinear function without using derivatives".
        Advances in Engineering Software, 28(3), 145-149.
        https://doi.org/10.1016/s0965-9978(96)00051-8

    See Also
    --------
    brentq, brenth, ridder, bisect, newton

    Examples
    --------
    >>> from scipy import optimize
    >>> def f(x, c):
    ...     return x**3 - 2*x - c
    >>> c = 5
    >>> res = optimize._zeros_py._chandrupatla(f, 0, 3, args=(c,))
    >>> res.x
    2.0945514818937463

    >>> c = [3, 4, 5]
    >>> res = optimize._zeros_py._chandrupatla(f, 0, 3, args=(c,))
    >>> res.x
    array([1.8932892 , 2.        , 2.09455148])

    """
    res = _chandrupatla_iv(func, a, b, args, xatol, xrtol,
                           fatol, frtol, maxiter, callback)
    func, a, b, args, xatol, xrtol, fatol, frtol, maxiter, callback = res

    # Initialization
    xs, fs, args, shape, dtype = _scalar_optimization_initialize(func, (a, b),
                                                                 args)
    x1, x2 = xs
    f1, f2 = fs
    status = np.full_like(x1, _EINPROGRESS, dtype=int)  # in progress
    nit, nfev = 0, 2  # two function evaluations performed above
    fatol = np.finfo(dtype).tiny if fatol is None else fatol
    frtol = frtol * np.minimum(np.abs(f1), np.abs(f2))
    work = OptimizeResult(x1=x1, f1=f1, x2=x2, f2=f2, x3=None, f3=None, t=0.5,
                          xatol=xatol, xrtol=xrtol, fatol=fatol, frtol=frtol,
                          nit=nit, nfev=nfev, status=status)
    res_work_pairs = [('status', 'status'), ('x', 'xmin'), ('fun', 'fmin'),
                      ('nit', 'nit'), ('nfev', 'nfev'), ('xl', 'x1'),
                      ('fl', 'f1'), ('xr', 'x2'), ('fr', 'f2')]

    def pre_func_eval(work):
        # [1] Figure 1 (first box)
        x = work.x1 + work.t * (work.x2 - work.x1)
        return x

    def post_func_eval(x, f, work):
        # [1] Figure 1 (first diamond and boxes)
        # Note: y/n are reversed in figure; compare to BASIC in appendix
        work.x3, work.f3 = work.x2.copy(), work.f2.copy()
        j = np.sign(f) == np.sign(work.f1)
        nj = ~j
        work.x3[j], work.f3[j] = work.x1[j], work.f1[j]
        work.x2[nj], work.f2[nj] = work.x1[nj], work.f1[nj]
        work.x1, work.f1 = x, f

    def check_termination(work):
        # [1] Figure 1 (second diamond)
        # Check for all terminal conditions and record statuses.

        # See [1] Section 4 (first two sentences)
        i = np.abs(work.f1) < np.abs(work.f2)
        work.xmin = np.choose(i, (work.x2, work.x1))
        work.fmin = np.choose(i, (work.f2, work.f1))
        stop = np.zeros_like(work.x1, dtype=bool)  # termination condition met

        # This is the convergence criterion used in bisect. Chandrupatla's
        # criterion is equivalent to this except with a factor of 4 on `xrtol`.
        work.dx = abs(work.x2 - work.x1)
        work.tol = abs(work.xmin) * work.xrtol + work.xatol
        i = work.dx < work.tol
        # Modify in place to incorporate tolerance on function value. Note that
        # `frtol` has been redefined as `frtol = frtol * np.minimum(f1, f2)`,
        # where `f1` and `f2` are the function evaluated at the original ends of
        # the bracket.
        i |= np.abs(work.fmin) <= work.fatol + work.frtol
        work.status[i] = _ECONVERGED
        stop[i] = True

        i = (np.sign(work.f1) == np.sign(work.f2)) & ~stop
        work.xmin[i], work.fmin[i], work.status[i] = np.nan, np.nan, _ESIGNERR
        stop[i] = True

        i = ~((np.isfinite(work.x1) & np.isfinite(work.x2)
               & np.isfinite(work.f1) & np.isfinite(work.f2)) | stop)
        work.xmin[i], work.fmin[i], work.status[i] = np.nan, np.nan, _EVALUEERR
        stop[i] = True

        return stop

    def post_termination_check(work):
        # [1] Figure 1 (third diamond and boxes / Equation 1)
        xi1 = (work.x1 - work.x2) / (work.x3 - work.x2)
        phi1 = (work.f1 - work.f2) / (work.f3 - work.f2)
        alpha = (work.x3 - work.x1) / (work.x2 - work.x1)
        j = ((1 - np.sqrt(1 - xi1)) < phi1) & (phi1 < np.sqrt(xi1))

        f1j, f2j, f3j, alphaj = work.f1[j], work.f2[j], work.f3[j], alpha[j]
        t = np.full_like(alpha, 0.5)
        t[j] = (f1j / (f1j - f2j) * f3j / (f3j - f2j)
                - alphaj * f1j / (f3j - f1j) * f2j / (f2j - f3j))

        # [1] Figure 1 (last box; see also BASIC in appendix with comment
        # "Adjust T Away from the Interval Boundary")
        tl = 0.5 * work.tol / work.dx
        work.t = np.clip(t, tl, 1 - tl)

    def customize_result(res):
        xl, xr, fl, fr = res['xl'], res['xr'], res['fl'], res['fr']
        i = res['xl'] < res['xr']
        res['xl'] = np.choose(i, (xr, xl))
        res['xr'] = np.choose(i, (xl, xr))
        res['fl'] = np.choose(i, (fr, fl))
        res['fr'] = np.choose(i, (fl, fr))

    return _scalar_optimization_loop(work, callback, shape,
                                     maxiter, func, args, dtype,
                                     pre_func_eval, post_func_eval,
                                     check_termination, post_termination_check,
                                     customize_result, res_work_pairs)


def _scalar_optimization_loop(work, callback, shape, maxiter,
                              func, args, dtype, pre_func_eval, post_func_eval,
                              check_termination, post_termination_check,
                              customize_result, res_work_pairs):
    """Main loop of a vectorized scalar optimization algorithm

    Parameters
    ----------
    work : OptimizeResult
        All variables that need to be retained between iterations. Must
        contain attributes `nit`, `nfev`, and `success`
    callback : callable
        User-specified callback function
    shape : tuple of ints
        The shape of all output arrays
    maxiter :
        Maximum number of iterations of the algorithm
    func : callable
        The user-specified callable that is being optimized or solved
    args : tuple
        Additional positional arguments to be passed to `func`.
    dtype : NumPy dtype
        The common dtype of all abscissae and function values
    pre_func_eval : callable
        A function that accepts `work` and returns `x`, the active elements
        of `x` at which `func` will be evaluated. May modify attributes
        of `work` with any algorithmic steps that need to happen
         at the beginning of an iteration, before `func` is evaluated,
    post_func_eval : callable
        A function that accepts `x`, `func(x)`, and `work`. May modify
        attributes of `work` with any algorithmic steps that need to happen
         in the middle of an iteration, after `func` is evaluated but before
         the termination check.
    check_termination : callable
        A function that accepts `work` and returns `stop`, a boolean array
        indicating which of the active elements have met a termination
        condition.
    post_termination_check : callable
        A function that accepts `work`. May modify `work` with any algorithmic
        steps that need to happen after the termination check and before the
        end of the iteration.
    customize_result : callable
        A function that accepts `res`. May modify `res` according to
        preferences (e.g. rearrange elements between attributes).
    res_work_pairs : list of (str, str)
        Identifies correspondence between attributes of `res` and attributes
        of `work`; i.e., attributes of active elements of `work` will be
        copied to the appropriate indices of `res` when appropriate. The order
        determines the order in which OptimizeResult attributes will be
        pretty-printed.

    Returns
    -------
    res : OptimizeResult
        The final result object

    Notes
    -----
    Besides providing structure, this framework provides several important
    services for a vectorized optimization algorithm.

    - It handles common tasks involving iteration count, function evaluation
      count, a user-specified callback, and associated termination conditions.
    - It compresses the attributes of `work` to eliminate unnecessary
      computation on elements that have already converged.

    """
    cb_terminate = False

    # Initialize the result object and active element index array
    n_elements = int(np.prod(shape)) or 1
    active = np.arange(n_elements)  # in-progress element indices
    res_dict = {i: np.zeros(n_elements, dtype=dtype) for i, j in res_work_pairs}
    res_dict['success'] = np.zeros(n_elements, dtype=bool)
    res_dict['status'] = np.full(n_elements, _EINPROGRESS)
    res_dict['nit'] = res_dict['nit'].astype(int)
    res_dict['nfev'] = res_dict['nfev'].astype(int)
    res = OptimizeResult(res_dict)
    work.args = args

    active = _scalar_optimization_check_termination(
        work, res, res_work_pairs, active, check_termination)

    if callback is not None:
        temp = _scalar_optimization_prepare_result(
            work, res, res_work_pairs, active, shape, customize_result)
        if _call_callback_maybe_halt(callback, temp):
            cb_terminate = True

    while work.nit < maxiter and active.size and not cb_terminate:
        x = pre_func_eval(work)

        f = func(x, *work.args)
        f = np.asarray(f, dtype=dtype).ravel()
        work.nfev += 1

        post_func_eval(x, f, work)

        work.nit += 1
        active = _scalar_optimization_check_termination(
            work, res, res_work_pairs, active, check_termination)

        if callback is not None:
            temp = _scalar_optimization_prepare_result(
                work, res, res_work_pairs, active, shape, customize_result)
            if _call_callback_maybe_halt(callback, temp):
                cb_terminate = True
                break
        if active.size == 0:
            break

        post_termination_check(work)

    work.status[:] = _ECALLBACK if cb_terminate else _ECONVERR
    return _scalar_optimization_prepare_result(
        work, res, res_work_pairs, active, shape, customize_result)


def _chandrupatla_iv(func, a, b, args, xatol, xrtol,
                     fatol, frtol, maxiter, callback):
    # Input validation for `_chandrupatla`

    if not callable(func):
        raise ValueError('`func` must be callable.')

    # a and b have more complex IV that is taken care of during initialization

    if not np.iterable(args):
        args = (args,)

    tols = np.asarray([xatol, xrtol, fatol if fatol is not None else 1, frtol])
    if (not np.issubdtype(tols.dtype, np.number)
            or np.any(tols < 0)
            or tols.shape != (4,)):
        raise ValueError('Tolerances must be non-negative scalars.')

    maxiter_int = int(maxiter)
    if maxiter != maxiter_int or maxiter < 0:
        raise ValueError('`maxiter` must be a non-negative integer.')

    if callback is not None and not callable(callback):
        raise ValueError('`callback` must be callable.')

    return func, a, b, args, xatol, xrtol, fatol, frtol, maxiter, callback


def _scalar_optimization_initialize(func, xs, args):
    """Initialize abscissa, function, and args arrays for elementwise function

    Parameters
    ----------
    func : callable
        An elementwise function with signature

            func(x: ndarray, *args) -> ndarray

        where each element of ``x`` is a finite real and ``args`` is a tuple,
        which may contain an arbitrary number of arrays that are broadcastable
        with ``x``.
    xs : tuple of arrays
        Finite real abscissa arrays. Must be broadcastable.
    args : tuple, optional
        Additional positional arguments to be passed to `func`.

    Returns
    -------
    xs, fs, args : tuple of arrays
        Broadcasted, writeable, 1D abscissa and function value arrays (or
        NumPy floats, if appropriate). The dtypes of the `xs` and `fs` are
        `xfat`; the dtype of the `args` are unchanged.
    shape : tuple of ints
        Original shape of broadcasted arrays.
    xfat : NumPy dtype
        Result dtype of abscissae, function values, and args determined using
        `np.result_type`, except integer types are promoted to `np.float64`.

    Raises
    ------
    ValueError
        If the result dtype is not that of a real scalar

    Notes
    -----
    Useful for initializing the input of SciPy functions that accept
    an elementwise callable, abscissae, and arguments; e.g.
    `scipy.optimize._chandrupatla`.
    """
    nx = len(xs)

    # Try to preserve `dtype`, but we need to ensure that the arguments are at
    # least floats before passing them into the function; integers can overflow
    # and cause failure.
    # There might be benefit to combining the `xs` into a single array and
    # calling `func` once on the combined array. For now, keep them separate.
    xas = np.broadcast_arrays(*xs, *args)  # broadcast and rename
    xat = np.result_type(*[xa.dtype for xa in xas])
    xat = np.float64 if np.issubdtype(xat, np.integer) else xat
    xs, args = xas[:nx], xas[nx:]
    xs = [x.astype(xat, copy=False)[()] for x in xs]
    fs = [np.asarray(func(x, *args)) for x in xs]
    shape = xs[0].shape

    # These algorithms tend to mix the dtypes of the abscissae and function
    # values, so figure out what the result will be and convert them all to
    # that time from the outset.
    xfat = np.result_type(*([f.dtype for f in fs] + [xat]))
    if not np.issubdtype(xfat, np.floating):
        raise ValueError("Abscissae and function output must be real numbers.")
    xs = [x.astype(xfat, copy=True)[()] for x in xs]
    fs = [f.astype(xfat, copy=True)[()] for f in fs]

    # To ensure that we can do indexing, we'll work with at least 1d arrays,
    # but remember the appropriate shape of the output.
    xs = [x.ravel() for x in xs]
    fs = [f.ravel() for f in fs]
    args = [arg.flatten() for arg in args]
    return xs, fs, args, shape, xfat


def _scalar_optimization_check_termination(work, res, res_work_pairs, active,
                                           check_termination):
    # Checks termination conditions, updates elements of `res` with
    # corresponding elements of `work`, and compresses `work`.

    stop = check_termination(work)

    if np.any(stop):
        # update the active elements of the result object with the active
        # elements for which a termination condition has been met
        _scalar_optimization_update_active(work, res, res_work_pairs, active,
                                           stop)

        # compress the arrays to avoid unnecessary computation
        proceed = ~stop
        active = active[proceed]
        for key, val in work.items():
            work[key] = val[proceed] if isinstance(val, np.ndarray) else val
        work.args = [arg[proceed] for arg in work.args]

    return active


def _scalar_optimization_update_active(work, res, res_work_pairs, active,
                                       mask=None):
    # Update `active` indices of the arrays in result object `res` with the
    # contents of the scalars and arrays in `update_dict`. When provided,
    # `mask` is a boolean array applied both to the arrays in `update_dict`
    # that are to be used and to the arrays in `res` that are to be updated.
    update_dict = {key1: work[key2] for key1, key2 in res_work_pairs}
    update_dict['success'] = work.status == 0

    if mask is not None:
        active_mask = active[mask]
        for key, val in update_dict.items():
            res[key][active_mask] = val[mask] if np.size(val) > 1 else val
    else:
        for key, val in update_dict.items():
            res[key][active] = val


def _scalar_optimization_prepare_result(work, res, res_work_pairs, active,
                                        shape, customize_result):
    # Prepare the result object `res` by creating a copy, copying the latest
    # data from work, running the provided result customization function,
    # and reshaping the data to the original shapes.
    res = res.copy()
    _scalar_optimization_update_active(work, res, res_work_pairs, active)

    customize_result(res)

    for key, val in res.items():
        res[key] = np.reshape(val, shape)[()]
    res['_order_keys'] = ['success'] + [i for i, j in res_work_pairs]
    return OptimizeResult(**res)
>>>>>>> 56b761f1
<|MERGE_RESOLUTION|>--- conflicted
+++ resolved
@@ -1395,7 +1395,6 @@
     return _results_select(full_output, (x, function_calls, iterations, flag))
 
 
-<<<<<<< HEAD
 def _bracket_root(f, a, b=None, *, min=None, max=None, factor=None, batch=100):
     """Bracket the root of a monotonic scalar function of one variable
 
@@ -1519,7 +1518,8 @@
         i += batch
 
     return None, None  # no bracket found
-=======
+
+
 def _chandrupatla(func, a, b, *, args=(), xatol=_xtol, xrtol=_rtol,
                   fatol=None, frtol=0, maxiter=_iter, callback=None):
     """Find the root of an elementwise function using Chandrupatla's algorithm.
@@ -2008,5 +2008,4 @@
     for key, val in res.items():
         res[key] = np.reshape(val, shape)[()]
     res['_order_keys'] = ['success'] + [i for i, j in res_work_pairs]
-    return OptimizeResult(**res)
->>>>>>> 56b761f1
+    return OptimizeResult(**res)